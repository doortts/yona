--- conflicted
+++ resolved
@@ -126,15 +126,6 @@
         return redirect(redirectUrl);
     }
 
-<<<<<<< HEAD
-    /**
-     * 로그인 처리
-     *
-     * @return
-     */
-
-=======
->>>>>>> 5fddce12
     public static Result login() {
         if (HttpUtil.isJSONPreferred(request())) {
             return loginByAjaxRequest();
@@ -211,7 +202,6 @@
         return redirect(routes.UserApp.loginForm());
     }
 
-<<<<<<< HEAD
     /**
      * Process login request by AJAX
      *
@@ -295,17 +285,6 @@
         return result;
     }
 
-    /**
-     * loginId 와 hash 값을 이용해서 사용자 인증.
-     * 인증에 성공하면 DB 에서 조회된 사용자 정보를 리턴
-     * 인증에 실패하면 {@code User.anonymous} 리턴
-     *
-     * @param loginId 로그인ID
-     * @param password hash된 비밀번호
-     * @return
-     */
-=======
->>>>>>> 5fddce12
     public static User authenticateWithHashedPassword(String loginId, String password) {
         return authenticate(loginId, password, true);
     }
