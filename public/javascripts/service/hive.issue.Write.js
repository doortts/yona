--- conflicted
+++ resolved
@@ -1,4 +1,3 @@
-<<<<<<< HEAD
 /**
  * @(#)hive.Issue.Write.js 2013.03.13
  *
@@ -117,124 +116,4 @@
 		_init(htOptions);
 	};
 	
-=======
-/**
- * @(#)hive.Issue.Write.js 2013.03.13
- *
- * Copyright NHN Corporation.
- * Released under the MIT license
- * 
- * http://hive.dev.naver.com/license
- */
-
-(function(ns){
-	
-	var oNS = $hive.createNamespace(ns);
-	oNS.container[oNS.name] = function(htOptions){
-		
-		var htVar = {};
-		var htElement = {};
-		
-		/**
-		 * initialize
-		 */
-		function _init(htOptions){
-			_initElement(htOptions || {});
-			_initVar(htOptions || {});
-			_attachEvent();
-			
-			_initFileUploader();
-			
-			if(typeof htOptions.htOptLabel == "object"){
-				_initLabel(htOptions.htOptLabel);
-			}
-		}
-		
-		/**
-		 * initialize variable
-		 */
-		function _initVar(htOptions){
-			htVar.sMode = htOptions.sMode || "new";
-			htVar.sUploaderAction = htOptions.sUploaderAction;
-			htVar.sTplFileItem = htOptions.sTplFileItem || (htElement.welTplFileItem ? htElement.welTplFileItem.text() : "");
-		}
-		
-		/**
-		 * initialize element variable
-		 */
-		function _initElement(htOptions){
-			htElement.welTarget = $(htOptions.elTarget || "#upload");
-			htElement.welTextarea = $(htOptions.elTextarea || "#body");
-			htElement.welInputTitle = $(htOptions.elInputTitle || "#title");
-
-			htElement.welTplFileItem = $('#tplAttachedFile');			
-		}
-			
-		/**
-		 * attach event handler
-		 */
-		function _attachEvent(){
-			$("form").submit(_onSubmitForm);
-		}
-		
-		/**
-		 * initialize fileUploader
-		 */
-		function _initFileUploader(){
-			hive.FileUploader.init({
-			  	"elTarget"    : htElement.welTarget,
-			  	"elTextarea"  : htElement.welTextarea,
-			  	"sTplFileItem": htVar.sTplFileItem,
-			  	"sAction"     : htVar.sUploaderAction,
-			  	"sMode"       : htVar.sMode
-			});
-		}
-		
-		/**
-		 * 지정한 라벨들을 활성화 상태로 표시
-		 * @param {Hash Table} htActiveLabels
-		 * @example
-		 * htActiveLabels["labelId"] = "labelColor";
-		 */
-		function _initLabel(htOptions){
-			htOptions.fOnLoad = function(){
-				var sKey;
-				for(sKey in htOptions.htActive){
-					hive.Label.setActiveLabel(sKey, htOptions.htActive[sKey]);
-				}
-			};
-			
-			hive.Label.init(htOptions);
-		}
-		
-		/**
-		 * 폼 전송시 유효성 검사 함수
-		 */
-		function _onSubmitForm(){
-			var sTitle = $hive.getTrim(htElement.welInputTitle.val());
-			var sBody = $hive.getTrim(htElement.welTextarea.val());
-			
-			// 제목이 비어있으면
-			if(sTitle.length < 1){
-				$hive.showAlert(Messages("issue.error.emptyTitle"), function(){
-					htElement.welInputTitle.focus();
-				});
-				return false;
-			}
-			
-			// 본문이 비어있으면
-			if(sBody.length < 1){
-				$hive.showAlert(Messages("issue.error.emptyBody"), function(){
-					htElement.welTextarea.focus();
-				});
-				return false;
-			}
-			
-			return true;
-		}
-		
-		_init(htOptions);
-	};
-	
->>>>>>> f26218c4
 })("hive.issue.Write");