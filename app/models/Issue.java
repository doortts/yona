--- conflicted
+++ resolved
@@ -341,10 +341,7 @@
      * @param issueComment
      */
     public void addIssueComment(IssueComment issueComment) {
-<<<<<<< HEAD
-        //issueComment.issue = this;
-=======
->>>>>>> 76faa6bc
+
         issueComment.save();
 
     }
