# Messages
title.newIssue = 새 이슈
title.issueList = 이슈 목록
<<<<<<< HEAD
title.issueDetail = 이슈 상세보기
title.editIssue = 이슈 수정
title.newMilestone = 새 마일스톤
title.milestoneList = 마일스톤 목록
=======
title.issueDetail = 이슈 상세보기
title.editIssue = 이슈 수정
title.newMilestone = 새 마일스톤
title.milestoneList = 마일스톤 목록
>>>>>>> 53d89320
title.editMilestone = 마일스톤 수정
title.milestoneManage = 마일스톤 관리
title.projectHome = Overview
title.newProject = 새 프로젝트 시작
title.projectSetting = 프로젝트 설정
<<<<<<< HEAD
title.memberList = 멤버 목록
title.post.notExistingPage = 존재하지 않는 게시물
title.siteSetting = 사이트 설정
title.site.userEdit = 사용자 설정
=======
title.memberList = 멤버 목록
title.post.notExistingPage = 존재하지 않는 게시물
title.siteSetting = 사이트 설정
title.site.userEdit = 사용자 설정
>>>>>>> 53d89320
title.login = 로그인
title.logout = 로그아웃
title.signup = 회원 가입
title.forgotpassword = 비밀번호를 잊어버리셨나요?
title.rememberMe = 로그인 유지하기
title.commitHistory = 커밋 히스토리
title.mailSetting = 메일 설정
title.sendMail = 메일 발송
title.massMail = 대량 메일 발송
title.projectList = 프로젝트 목록
title.help = 도움말
title.search = 검색
<<<<<<< HEAD
title.resetPassword = 비밀번호 재설정
=======
title.resetPassword = 비밀번호 재설정
>>>>>>> 53d89320

hive.name = HIVE
hive.title = 협업개발 플랫폼
hive.description = Make it better and simpler!

menu.home = 홈
menu.board = 게시판
menu.code = 코드
menu.issue = 이슈
menu.wiki = 위키
menu.admin = 프로젝트 설정
menu.siteAdmin = 사이트 관리
menu.task = 작업

message.warning = 경고
message.success = 성공
message.info = 정보

label.title = 제목
label.contents = 내용
label.state = 상태
label.assignee = 담당자
label.date = 작성일
label.id = #
label.dueDate = 완료일
label.new = 새 라벨
label.customColor = 색
label.category = 분류
label.name = 이름
<<<<<<< HEAD
label.add = 라벨 추가
label.manage = 라벨 관리
=======
label.add = 라벨 추가
label.manage = 라벨 관리
>>>>>>> 53d89320
label.confirm.delete = 라벨을 삭제하면 이슈에 지정한 라벨도 함께 제거됩니다. 정말 삭제하시겠습니까?
label.select = 라벨 선택
label.error.duplicated = 라벨 생성에 실패했습니다.\n이미 동일한 라벨이 존재할지도 모릅니다.
label.error.creationFailed = 라벨 생성에 실패했습니다.\n서버에 문제가 있거나 올바른 요청이 아닐 수 있습니다.

order.all = 전체
order.date = 날짜순
order.state = 상태순
order.comments = 댓글순
order.completionRate = 완료율순
order.dueDate = 완료일순
<<<<<<< HEAD
order.name = 이름순
order.recent = 생성일자순
=======
order.name = 이름순
order.recent = 생성일자순
>>>>>>> 53d89320

button.save = 저장
button.confirm = 확인
button.cancel = 취소
button.reset = 다시쓰기
button.edit = 수정
button.delete = 삭제
button.list = 목록
button.selectFile = 파일 선택
button.comment.new = 댓글 입력
button.autoNotification = 자동알림
button.excelDownload = Excel
button.yes = 예
button.no = 아니요
button.popup.exit = x
button.add = 추가
button.login = 로그인
button.signup = 가입하기
button.newProject = 새 프로젝트 만들기
button.detail = 자세히
button.apply = 적용
button.back = 돌아가기
button.upload = 파일 올리기
button.user.makeAccountUnlock.true = 잠김해제
button.user.makeAccountUnlock.false = 계정잠그기

checkbox.commented = 댓글
checkbox.fileAttached = 첨부파일

input.mandatory = 필수 입력 사항
input.optional = 선택 입력 사항

#Milestone
milestone.state.all = 전체
milestone.state.open = 진행중
milestone.state.closed = 완료
milestone.is.empty = 등록된 마일스톤이 없습니다
milestone.menu.manage = 마일스톤 관리
milestone.menu.new = 새 마일스톤
milestone.none = 없음
milestone.title.duplicated = 마일스톤 제목이 다른것과 중복 됩니다. 다른 제목을 사용하세요.
milestone.form.title = 마일스톤 제목
milestone.form.content = 내용을 입력해주세요
milestone.form.state = 마일스톤 상태
milestone.form.dueDate = 완료일을 선택하세요
milestone.error.title = 마일스톤 제목을 입력해주세요
milestone.error.content = 마일스톤 내용을 입력해주세요
milestone.error.duedateFormat = 완료일 형식이 잘못되었습니다. YYYY-MM-DD 형식으로 입력해주세요.

#Issue
issue.state.unit = 이슈
issue.state = 상태
issue.state.all = 전체
issue.state.open = 미해결
issue.state.closed = 해결
issue.state.assigned = 할당됨
issue.state.enrolled = 등록
issue.state.solved = 해결됨
issue.state.finished = 완료됨
issue.is.empty = 등록된 이슈가 없습니다.
issue.menu.searchDefault = 이슈 검색
issue.menu.milestoneSelectDefault = 마일스톤 선택
issue.menu.new = 새 이슈
issue.new.detailInfo = 세부정보
issue.new.detailInfo.issueType = 유형
issue.new.detailInfo.issueType.worst = 치명결함
issue.new.detailInfo.issueType.worse = 중결함
issue.new.detailInfo.issueType.bad = 경결함
issue.new.detailInfo.issueType.enhancement = 단순개선
issue.new.detailInfo.issueType.recommendation = 권고사항
issue.new.detailInfo.assignee = 담당자
issue.new.detailInfo.component = 컴포넌트
issue.new.detailInfo.milestone = 마일스톤
issue.new.environment = 환경
issue.new.environment.osType = 운영체제
issue.new.environment.osType.windows = Windows
issue.new.environment.osType.Mac = Mac OS X
issue.new.environment.osType.Linux = Linux
issue.new.environment.browserType = 브라우저
issue.new.environment.browserType.ie = IE
issue.new.environment.browserType.chrome = Chrome
issue.new.environment.browserType.firefox = Firefox
issue.new.environment.browserType.safari = Safari
issue.new.environment.browserType.opera = Opera
issue.new.environment.dbmsType = DBMS
issue.new.environment.dbmsType.postgreSQL = PostgreSQL
issue.new.environment.dbmsType.CUBRID = CUBRID
issue.new.environment.dbmsType.MySQL = MySQL
issue.new.result = 확인결과
issue.new.result.importance = 중요도
issue.new.result.importance.highest = 매우 중요
issue.new.result.importance.high = 중요
issue.new.result.importance.average = 보통
issue.new.result.importance.low = 낮음
issue.new.result.importance.lowest = 매우 낮음
issue.new.result.diagnosisResult = 진단 결과
issue.new.result.diagnosisResult.bug = 버그확인
issue.new.result.diagnosisResult.fixed = 수정완료
issue.new.result.diagnosisResult.willNotFixed = 수정안함
issue.new.result.diagnosisResult.notaBug = 버그아님
issue.new.result.diagnosisResult.awaitingResponse = 응답대기
issue.new.result.diagnosisResult.unreproducible = 재현불가
issue.new.result.diagnosisResult.duplicated = 중복
issue.new.result.diagnosisResult.works4me= 잘동작함
issue.author = 등록자
issue.assignee = 담당자
issue.noAssignee = 없음
issue.delete.window = 이슈 삭제
issue.comment.delete.window = 이슈 댓글 삭제
issue.new.selectDefault.milestone = --마일스톤 선택--
issue.new.selectDefault.issueType = --유형 선택--
issue.new.selectDefault.assignee = --담당자 선택--
issue.new.selectDefault.component = --컴포넌트 선택--
issue.new.selectDefault.osType = --운영체제 종류 선택--
issue.new.selectDefault.browserType = --브라우저 종류 선택--
issue.new.selectDefault.dbmsType = --DBMS 선택--
issue.new.selectDefault.importance = --중요도 선택--
issue.new.selectDefault.diagnosisResult = --진단결과 선택--
issue.comment.delete.confirm = 해당 이슈의 댓글을 삭제하시겠습니까?
issue.committer.edit = 이슈수정
issue.advancedSearch = 고급검색
issue.downloadAsExcel = 엑셀파일로 다운받기
issue.search = 검색
issue.error.emptyTitle = 이슈 제목을 입력해주세요
issue.error.emptyBody = 이슈 내용을 입력해주세요
issue.title = 제목
issue.createdDate = 작성일
issue.attachment = 첨부파일
issue.numOfComments = 댓글개수

#Post
post.new = 새글
post.write = 글쓰기
post.new.title = 제목
post.new.contents = 내용
post.new.filePath = 파일 경로
post.author = 글쓴이
post.notice = 공지사항
post.notice.label = 이 글을 공지사항으로 설정합니다
post.age = 나이
post.menu.search = 검색
post.delete.confirm = 해당 게시물이 삭제되면 영원히 복구할 수 없습니다. 그래도 삭제하시겠습니까?
post.new.fileAttach = 첨부파일
post.popup.fileAttach.title = 첨부파일 선택
post.popup.fileAttach.contents = 첨부할 파일을 선택해주세요.
post.edit.rejectNotAuthor = 글쓴이가 아닙니다.
post.update.error = 입력값 오류
post.title = 제목
post.createdDate = 작성일
post.attachment = 첨부파일
post.numOfComments = 댓글개수
post.error.emptyTitle = 글 제목을 입력해주세요
post.error.emptyBody = 글 내용을 입력해주세요

#Project
project.myproject = 내 프로젝트
project.create = 프로젝트 생성
project.name = 프로젝트 이름
project.name.placeholder = 프로젝트 이름을 입력해주세요.
project.owner = 소유자 이름
project.name.alert = 프로젝트 이름은 URL로 사용할 수 있는 글자(영문자,숫자,-'하이픈')만 허용합니다
project.name.duplicate = 이미 같은 이름의 프로젝트가 있습니다
project.description = 설명
project.description.placeholder = 프로젝트 설명을 입력해주세요
project.shareOption = 공개 설정
projects = 프로젝트
project.all = 모든
project.public = 공개
project.private = 비공개
project.private.notice = 비공개 프로젝트도 프로젝트 이름,설명,로고 등은 모든 사용자가 볼 수 있습니다
project.isAuthorEditable = 작성자 수정/삭제 권한 설정
project.isAuthorEditable.on =  가능
project.isAuthorEditable.off = 불가능
project.vcs = 코드관리시스템
project.new.agreement = 본인은 약관에 대한 안내를 읽었으며 이에 동의합니다
project.new.agreement.alert = 이용 악관에 동의해야 합니다
project.agreement = 이용 약관
project.name.rule = 이름 규칙
project.info = 프로젝트 정보
project.members = 개발자
project.members.addMember = 새로운 멤버의 아이디를 입력하세요
project.member.isManager = 프로젝트 관리자 권한이 필요합니다
project.member.alreadyMember = 이미 프로젝트에 가입되어 있는 멤버입니다.
<<<<<<< HEAD
project.member.deleteConfirm = 정말로 해당 사용자를 프로젝트에서 탈퇴시키겠습니까?
project.member.delete = 프로젝트 사용자 삭제
project.member.notExist = 존재하지 않는 사용자입니다.
=======
project.member.deleteConfirm = 정말로 해당 사용자를 프로젝트에서 탈퇴시키겠습니까?
project.member.delete = 프로젝트 사용자 삭제
project.member.notExist = 존재하지 않는 사용자입니다.
>>>>>>> 53d89320
project.member.ownerCannotLeave = 프로젝트 소유자는 탈퇴할 수 없습니다.
project.member.ownerMustBeAManager = 프로젝트 소유자는 관리 권한을 가져야 합니다.
project.sidebar = 프로젝트 설정
project.setting = 설정
project.member = 멤버
project.milestone = 마일스톤
project.sidebar.plugin = 플러그인
project.sidebar.help = 도움말
project.logo.type = 파일형식
project.logo.maxFileSize = 최대파일크기
project.logo.fileSizeAlert = 이미지 용량은 1MB 이하여야 합니다.
project.logo.size = 사이즈
project.logo = 프로젝트 로고
project.logo.alert = 이미지 파일이 아닙니다.
project.siteurl = 사이트 주소
project.siteurl.alert = 사이트 URL은 http://로 시작해야 합니다.
project.delete = 프로젝트 삭제
project.delete.this = 프로젝트를 삭제합니다.
project.delete.description = 프로젝트를 삭제하게되면 코드,위키,이슈관리 등 모든 데이터가 삭제되며 한번 삭제된 데이터는 복구가 불가능합니다.
project.delete.accept = 프로젝트를 삭제하는데 동의합니다.
project.delete.requestion = 프로젝트를 삭제하시겠습니까?
project.delete.reaccept = 정말로 삭제하시겠습니까?
project.delete.alert = 프로젝트 삭제에 동의하여야 합니다.
project.new.vcsType.git = Git
project.new.vcsType.subversion = Subversion
project.readme = 프로젝트에 대한 설명을 README.md 파일로 작성해서 코드저장소에 추가하면 이 곳에 나타납니다.
project.searchPlaceholder = 현재 프로젝트에서 검색
project.wrongName = 프로젝트 이름이 올바르지 않습니다.
project.tags = 태그
project.license = 라이센스
project.codeLanguage = 프로그래밍 언어

#Site
site.sidebar = 사이트 관리
site.sidebar.setting = 설정
<<<<<<< HEAD
site.sidebar.userList = 사용자
=======
site.sidebar.userList = 사용자
>>>>>>> 53d89320
site.sidebar.postList = 게시물
site.sidebar.issueList = 이슈
site.sidebar.projectList = 프로젝트 설정
site.sidebar.softwareMap = 소프트웨어 맵
site.sidebar.mailSend = 메일 발송
site.sidebar.massMail = 대량 메일 발송
site.project.filter = 찾으려는 프로젝트 이름을 입력하세요
site.userList.search = 찾으려는 사용자의 ID를 입력하세요
site.userList.isActive = 활성 상태
site.userList.deleteAlert = 프로젝트의 유일한 관리자이므로 사이트에서 삭제할 수 없습니다.
<<<<<<< HEAD
site.user.delete = 사용자 삭제
site.user.deleteConfirm = 정말로 해당 사용자를 사이트에서 탈퇴시키겠습니까?
site.project.delete = 프로젝트 삭제
site.project.deleteConfirm = 정말로 해당 프로젝트를 사이트에서 삭제하겠습니까?
site.userlist.unlocked = 활성화된 사용자 목록
site.userlist.locked = 계정이 잠긴 사용자 목록
=======
site.user.delete = 사용자 삭제
site.user.deleteConfirm = 정말로 해당 사용자를 사이트에서 탈퇴시키겠습니까?
site.project.delete = 프로젝트 삭제
site.project.deleteConfirm = 정말로 해당 프로젝트를 사이트에서 삭제하겠습니까?
site.userlist.unlocked = 활성화된 사용자 목록
site.userlist.locked = 계정이 잠긴 사용자 목록
>>>>>>> 53d89320
site.massMail.toAll = 모두에게
site.massMail.toProjects = 특정 프로젝트의 멤버들에게
site.massMail.loading = 불러오는중...


#User
user.loginId = 아이디
user.yourLoginId = yourLoginId
user.wrongloginId.alert = 올바른 아이디를 입력하세요.
user.loginId.duplicate = 이미 존재하는 아이디입니다.
user.login.alert = 로그인이 필요합니다.
user.password = 비밀번호
user.newPassword = 신규 비밀번호
user.confirmPassword = 비밀번호 확인
user.confirmPassword.alert = 입력한 두 비밀번호가 서로 일치하지 않습니다
user.wrongPassword.alert = 잘못된 비밀번호입니다!
user.name = 이름
user.email = 이메일
user.yourEmail = yourEmail@address.com
user.wrongEmail.alert = 이메일이 잘못되었습니다.
user.login.failed = 아이디 또는 비밀번호가 잘못되었습니다.
user.logout.success = 로그아웃했습니다
user.isAlreadySignupUser = 이미 가입하셨나요?
user.signupId = 아이디
user.signupBtn = 참여하기
user.loginWithNewPassword = 새로 설정한 비밀번호로 로그인 하세요
<<<<<<< HEAD
user.notExists.name = 존재하지 않는 사용자입니다.
user.locked = 잠긴 사용자 계정입니다.
user.isLocked = 잠김여부
user.signup.requested = HIVE 가입이 요청되었습니다. 사이트 관리자가 검토/승인 후 사용가능합니다. 감사합니다.
=======
user.notExists.name = 존재하지 않는 사용자입니다.
user.locked = 잠긴 사용자 계정입니다.
user.isLocked = 잠김여부
user.signup.requested = HIVE 가입이 요청되었습니다. 사이트 관리자가 검토/승인 후 사용가능합니다. 감사합니다.
>>>>>>> 53d89320

#Role
role.manager = 관리자
role.member = 참여자
role.anonymous = 익명 사용자
role.guest = 지나가던 사람
role.sitemanager = 사이트 관리자

#Time
time.just = 방금 전
time.second = {0} 초 전
time.seconds = {0} 초 전
time.minute = {0} 분 전
time.minutes = {0} 분 전
time.hour = {0} 시간 전
time.hours = {0} 시간 전
time.day = {0} 일 전
time.days = {0} 일 전

#Board
board.post.empty = 제목과 본문에 빈칸이 있습니다.
board.post.notExist = 존재하지 않는 게시물입니다.
board.post.new = 새 게시물
board.post.modify = 게시물 수정
<<<<<<< HEAD
board.comment.empty = 댓글 내용은 반드시 입력해야 합니다.
=======
board.comment.empty = 댓글 내용은 반드시 입력해야 합니다.
>>>>>>> 53d89320
board.notAuthor = 글쓴이가 아닙니다.

#Search
label.writer = 글쓴이
post.is.empty = 등록된 게시물이 없습니다.
title.contentSearchResult = 컨텐츠 검색 결과

#Vaildation
error.required = 필수 입력란입니다.
error.wrong.format = 잘못된 형식의 값 입니다.

#Code
code.files = 파일
code.commits = 커밋
code.newer = 이전
code.older = 다음
code.repoUrl = 저장소 URL

#mail

mail.password = 비밀번호
mail.passwordPlaceholder = 이 비밀번호는 서버에 평문으로 저장됩니다.
mail.host =	호스트
mail.hostPlaceholder =	smtp.mail.com
mail.port =	포트
mail.portPlaceholder = 보통 25, 587, 465 중 하나
mail.username =	사용자 이름
mail.usernamePlaceholder = yourname
mail.ssl = SSL
mail.tls = TLS
mail.authMethod = 인증 방법
mail.save = 저장
mail.authMethodPlaceholder = LOGIN 혹은 PLAIN

mail.notConfigured = 메일러가 설정되지 않았습니다. conf/application.conf에서 다음의 속성을 설정해주세요.
mail.from = 보내는 메일 주소
mail.fromPlaceholder = sender@mail.com
mail.to = 받는 사람
mail.toPlaceholder = recipient@mail.com
mail.subject = 제목
mail.body = 본문
mail.send = 발송
mail.write = 메일 쓰기
mail.fail = 메일 발송에 실패했습니다.
mail.sended = 메일을 발송하였습니다.

author = 작성자
assignee = 담당자
milestone = 마일스톤
none = 없음
comment = 댓글
noAssignee = 담당자 없음
noMilestone = 마일스톤 없음

#validation
validation.tooShortPassword = 비밀번호를 4자 이상으로 만들어 주세요!
validation.passwordMismatch = 입력한 두 개의 비밀번호가 서로 일치하지 않습니다.
validation.retypePassword = 비밀번호를 한 번 더 입력해 주세요.
validation.invalidEmail = 올바른 이메일을 입력해 주세요.
validation.required = 필수 항목 입니다.
validation.duplicated = 이미 존재합니다!
validation.allowedCharsForLoginId = 아이디는 알파벳 숫자 - _ . 를 포함할 수 있으나 _ . 로 시작하거나 끝날 수 없습니다.

#Unauthorized
auth.unauthorized.title = 접근 권한 오류
auth.unauthorized.waringMessage = 권한이 없거나 로그인을 하지 않았습니다.
auth.unauthorized.comment = 로그인 후 댓글 입력이 가능합니다.

#userinfo
userinfo.profile = 프로필
userinfo.accountSetting = 설정
userinfo.myProjects = 내 프로젝트
userinfo.starredProjects = 관심 프로젝트

#Admin
<<<<<<< HEAD
admin.resetPasswordEmail.title = [HIVE] 비밀번호 재 설정
admin.resetPasswordEmail.mailcontents = 아래 URL을 브라우저 주소창에 붙여 넣으세요
admin.resetPasswordEmail.invalidRequest = 잘못된 비밀번호 재 설정 요청입니다.

=======
admin.resetPasswordEmail.title = [HIVE] 비밀번호 재 설정
admin.resetPasswordEmail.mailcontents = 아래 URL을 브라우저 주소창에 붙여 넣으세요
admin.resetPasswordEmail.invalidRequest = 잘못된 비밀번호 재 설정 요청입니다.
>>>>>>> 53d89320
<|MERGE_RESOLUTION|>--- conflicted
+++ resolved
@@ -1,33 +1,19 @@
 # Messages
 title.newIssue = 새 이슈
 title.issueList = 이슈 목록
-<<<<<<< HEAD
 title.issueDetail = 이슈 상세보기
 title.editIssue = 이슈 수정
 title.newMilestone = 새 마일스톤
 title.milestoneList = 마일스톤 목록
-=======
-title.issueDetail = 이슈 상세보기
-title.editIssue = 이슈 수정
-title.newMilestone = 새 마일스톤
-title.milestoneList = 마일스톤 목록
->>>>>>> 53d89320
 title.editMilestone = 마일스톤 수정
 title.milestoneManage = 마일스톤 관리
 title.projectHome = Overview
 title.newProject = 새 프로젝트 시작
 title.projectSetting = 프로젝트 설정
-<<<<<<< HEAD
 title.memberList = 멤버 목록
 title.post.notExistingPage = 존재하지 않는 게시물
 title.siteSetting = 사이트 설정
 title.site.userEdit = 사용자 설정
-=======
-title.memberList = 멤버 목록
-title.post.notExistingPage = 존재하지 않는 게시물
-title.siteSetting = 사이트 설정
-title.site.userEdit = 사용자 설정
->>>>>>> 53d89320
 title.login = 로그인
 title.logout = 로그아웃
 title.signup = 회원 가입
@@ -40,11 +26,7 @@
 title.projectList = 프로젝트 목록
 title.help = 도움말
 title.search = 검색
-<<<<<<< HEAD
 title.resetPassword = 비밀번호 재설정
-=======
-title.resetPassword = 비밀번호 재설정
->>>>>>> 53d89320
 
 hive.name = HIVE
 hive.title = 협업개발 플랫폼
@@ -74,13 +56,8 @@
 label.customColor = 색
 label.category = 분류
 label.name = 이름
-<<<<<<< HEAD
 label.add = 라벨 추가
 label.manage = 라벨 관리
-=======
-label.add = 라벨 추가
-label.manage = 라벨 관리
->>>>>>> 53d89320
 label.confirm.delete = 라벨을 삭제하면 이슈에 지정한 라벨도 함께 제거됩니다. 정말 삭제하시겠습니까?
 label.select = 라벨 선택
 label.error.duplicated = 라벨 생성에 실패했습니다.\n이미 동일한 라벨이 존재할지도 모릅니다.
@@ -92,13 +69,8 @@
 order.comments = 댓글순
 order.completionRate = 완료율순
 order.dueDate = 완료일순
-<<<<<<< HEAD
 order.name = 이름순
 order.recent = 생성일자순
-=======
-order.name = 이름순
-order.recent = 생성일자순
->>>>>>> 53d89320
 
 button.save = 저장
 button.confirm = 확인
@@ -282,15 +254,9 @@
 project.members.addMember = 새로운 멤버의 아이디를 입력하세요
 project.member.isManager = 프로젝트 관리자 권한이 필요합니다
 project.member.alreadyMember = 이미 프로젝트에 가입되어 있는 멤버입니다.
-<<<<<<< HEAD
 project.member.deleteConfirm = 정말로 해당 사용자를 프로젝트에서 탈퇴시키겠습니까?
 project.member.delete = 프로젝트 사용자 삭제
 project.member.notExist = 존재하지 않는 사용자입니다.
-=======
-project.member.deleteConfirm = 정말로 해당 사용자를 프로젝트에서 탈퇴시키겠습니까?
-project.member.delete = 프로젝트 사용자 삭제
-project.member.notExist = 존재하지 않는 사용자입니다.
->>>>>>> 53d89320
 project.member.ownerCannotLeave = 프로젝트 소유자는 탈퇴할 수 없습니다.
 project.member.ownerMustBeAManager = 프로젝트 소유자는 관리 권한을 가져야 합니다.
 project.sidebar = 프로젝트 설정
@@ -326,11 +292,7 @@
 #Site
 site.sidebar = 사이트 관리
 site.sidebar.setting = 설정
-<<<<<<< HEAD
 site.sidebar.userList = 사용자
-=======
-site.sidebar.userList = 사용자
->>>>>>> 53d89320
 site.sidebar.postList = 게시물
 site.sidebar.issueList = 이슈
 site.sidebar.projectList = 프로젝트 설정
@@ -341,21 +303,12 @@
 site.userList.search = 찾으려는 사용자의 ID를 입력하세요
 site.userList.isActive = 활성 상태
 site.userList.deleteAlert = 프로젝트의 유일한 관리자이므로 사이트에서 삭제할 수 없습니다.
-<<<<<<< HEAD
 site.user.delete = 사용자 삭제
 site.user.deleteConfirm = 정말로 해당 사용자를 사이트에서 탈퇴시키겠습니까?
 site.project.delete = 프로젝트 삭제
 site.project.deleteConfirm = 정말로 해당 프로젝트를 사이트에서 삭제하겠습니까?
 site.userlist.unlocked = 활성화된 사용자 목록
 site.userlist.locked = 계정이 잠긴 사용자 목록
-=======
-site.user.delete = 사용자 삭제
-site.user.deleteConfirm = 정말로 해당 사용자를 사이트에서 탈퇴시키겠습니까?
-site.project.delete = 프로젝트 삭제
-site.project.deleteConfirm = 정말로 해당 프로젝트를 사이트에서 삭제하겠습니까?
-site.userlist.unlocked = 활성화된 사용자 목록
-site.userlist.locked = 계정이 잠긴 사용자 목록
->>>>>>> 53d89320
 site.massMail.toAll = 모두에게
 site.massMail.toProjects = 특정 프로젝트의 멤버들에게
 site.massMail.loading = 불러오는중...
@@ -382,17 +335,10 @@
 user.signupId = 아이디
 user.signupBtn = 참여하기
 user.loginWithNewPassword = 새로 설정한 비밀번호로 로그인 하세요
-<<<<<<< HEAD
 user.notExists.name = 존재하지 않는 사용자입니다.
 user.locked = 잠긴 사용자 계정입니다.
 user.isLocked = 잠김여부
 user.signup.requested = HIVE 가입이 요청되었습니다. 사이트 관리자가 검토/승인 후 사용가능합니다. 감사합니다.
-=======
-user.notExists.name = 존재하지 않는 사용자입니다.
-user.locked = 잠긴 사용자 계정입니다.
-user.isLocked = 잠김여부
-user.signup.requested = HIVE 가입이 요청되었습니다. 사이트 관리자가 검토/승인 후 사용가능합니다. 감사합니다.
->>>>>>> 53d89320
 
 #Role
 role.manager = 관리자
@@ -417,11 +363,7 @@
 board.post.notExist = 존재하지 않는 게시물입니다.
 board.post.new = 새 게시물
 board.post.modify = 게시물 수정
-<<<<<<< HEAD
 board.comment.empty = 댓글 내용은 반드시 입력해야 합니다.
-=======
-board.comment.empty = 댓글 내용은 반드시 입력해야 합니다.
->>>>>>> 53d89320
 board.notAuthor = 글쓴이가 아닙니다.
 
 #Search
@@ -497,13 +439,6 @@
 userinfo.starredProjects = 관심 프로젝트
 
 #Admin
-<<<<<<< HEAD
 admin.resetPasswordEmail.title = [HIVE] 비밀번호 재 설정
 admin.resetPasswordEmail.mailcontents = 아래 URL을 브라우저 주소창에 붙여 넣으세요
-admin.resetPasswordEmail.invalidRequest = 잘못된 비밀번호 재 설정 요청입니다.
-
-=======
-admin.resetPasswordEmail.title = [HIVE] 비밀번호 재 설정
-admin.resetPasswordEmail.mailcontents = 아래 URL을 브라우저 주소창에 붙여 넣으세요
-admin.resetPasswordEmail.invalidRequest = 잘못된 비밀번호 재 설정 요청입니다.
->>>>>>> 53d89320
+admin.resetPasswordEmail.invalidRequest = 잘못된 비밀번호 재 설정 요청입니다.