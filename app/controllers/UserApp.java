--- conflicted
+++ resolved
@@ -214,44 +214,16 @@
 		User user = User.find.byId(userId);
 		Form<User> userForm = new Form<User>(User.class);
         userForm = userForm.fill(user);
-<<<<<<< HEAD
-        
-=======
-
-        Attachment attachment = null;
-        List<Attachment> list = Attachment.findByContainer(Resource.USER_AVATAR, currentUser().id);
-        if(!list.isEmpty()) {
-        	attachment = list.get(0);
-        	user.avatarPath = attachment.id;
-        }
->>>>>>> 29783399
         return ok(edit.render(userForm, user));
 	}
 
 	public static Result userInfo(String loginId){
 	    User user = User.findByLoginId(loginId);
-<<<<<<< HEAD
-=======
-
-	    List<Attachment> list = Attachment.findByContainer(Resource.USER_AVATAR, user.id);
-        if(!list.isEmpty()) {
-        	Attachment attachment = list.get(0);
-        	user.avatarPath = attachment.id;
-        }
->>>>>>> 29783399
 	    return ok(info.render(user));
 	}
 
     public static Result editUserInfoForm() {
         User user = UserApp.currentUser();
-<<<<<<< HEAD
-=======
-	    List<Attachment> list = Attachment.findByContainer(Resource.USER_AVATAR, user.id);
-        if(!list.isEmpty()) {
-        	Attachment attachment = list.get(0);
-        	user.avatarPath = attachment.id;
-        }
->>>>>>> 29783399
         Form<User> userForm = new Form<User>(User.class);
         userForm = userForm.fill(user);
 
@@ -259,37 +231,16 @@
     }
 
     public static Result editUserInfo() {
-        Attachment.deleteAll(Resource.USER_AVATAR, currentUser().id);
-        Attachment.attachFiles(currentUser().id, null, Resource.USER_AVATAR, currentUser().id);
-        
     	//FIXME email검증이 필요함.
         Form<User> userForm = new Form<User>(User.class).bindFromRequest();
         User user = UserApp.currentUser();
         user.email = userForm.data().get("email");
         user.name = userForm.data().get("name");
         user.update();
-<<<<<<< HEAD
-        
-        return redirect(routes.UserApp.userInfo(user.loginId));
-    }
-    
-    public static Long changeAvatar(User user) {
-    	
-    	
-        Attachment.deleteAll(Resource.USER_AVATAR, currentUser().id);
-        Attachment.attachFiles(currentUser().id, null, Resource.USER_AVATAR, currentUser().id);
-        
-        return user.avatarId();
-=======
+
         Attachment.deleteAll(Resource.USER_AVATAR, currentUser().id);
         Attachment.attachFiles(currentUser().id, null, Resource.USER_AVATAR, currentUser().id);
         return redirect(routes.UserApp.userInfo(user.loginId));
-    }
-
-    public static Result getProfilePic(String userName){
-        Long fileId = Attachment.findByContainer(Resource.USER, User.findByName(userName).id).get(0).containerId;
-        return TODO;
->>>>>>> 29783399
     }
 
     public static Result leave(String userName, String projectName) {
