package controllers;

import models.*;
import models.enumeration.ProjectScope;
import models.resource.Resource;
import org.junit.After;
import org.junit.Before;
import org.junit.BeforeClass;
import org.junit.Test;
import play.mvc.Result;
import play.test.FakeApplication;
import play.test.Helpers;

import java.util.HashMap;
import java.util.Map;

import static org.fest.assertions.Assertions.assertThat;
import static play.test.Helpers.*;

public class IssueAppTest {
    protected static FakeApplication app;

    private User admin;
    private User manager;
    private User member;
    private User author;
    private User assignee;
    private User nonmember;
    private User anonymous;
    private Issue issue;

    private String projectOwner = "yobi";
    private String projectName = "projectYobi";
    private Project project;

    @BeforeClass
    public static void beforeClass() {
        callAction(
                routes.ref.Application.init()
        );
    }

    @Before
    public void before() {
        app = support.Helpers.makeTestApplication();
        Helpers.start(app);

        project = Project.findByOwnerAndProjectName(projectOwner, projectName);
        project.setProjectScope(ProjectScope.PRIVATE);

        admin = User.findByLoginId("admin");
        manager = User.findByLoginId("yobi");
        member = User.findByLoginId("laziel");
        author = User.findByLoginId("nori");
        assignee = User.findByLoginId("alecsiel");
        nonmember = User.findByLoginId("doortts");
        anonymous = new NullUser();

        issue = new Issue();
        issue.setProject(project);
        issue.setTitle("hello");
        issue.setBody("world");
        issue.setAuthor(author);
        issue.setAssignee(Assignee.add(assignee.id, project.id));
        issue.save();

        assertThat(this.admin.isSiteManager()).describedAs("admin is Site Admin.").isTrue();
        assertThat(ProjectUser.isManager(manager.id, project.id)).describedAs("manager is a manager").isTrue();
        assertThat(ProjectUser.isManager(member.id, project.id)).describedAs("member is a manager").isFalse();
        assertThat(ProjectUser.isMember(member.id, project.id)).describedAs("member is a member").isTrue();
        assertThat(ProjectUser.isMember(author.id, project.id)).describedAs("author is a member").isFalse();
<<<<<<< HEAD
        assertThat(project.projectScope).describedAs("project is public").isNotEqualTo(ProjectScope.PUBLIC);
=======
        assertThat(ProjectUser.isMember(assignee.id, project.id)).describedAs("assignee is a member").isFalse();
        assertThat(project.isPublic).describedAs("project is public").isFalse();
>>>>>>> cfac6df8
    }

    @After
    public void after() {
        Helpers.stop(app);
    }

    private Result postBy(User user) {
        //Given
        Map<String,String> data = new HashMap<>();
        data.put("title", "hello");
        data.put("body", "world");

        //When
        return callAction(
                controllers.routes.ref.IssueApp.newIssue(projectOwner, projectName),
                fakeRequest(POST, routes.IssueApp.newIssue(projectOwner, projectName).url())
                        .withFormUrlEncodedBody(data).withSession(UserApp.SESSION_USERID,
                                user.getId().toString()));
    }

    private Result editBy(User user) {
        Map<String,String> data = new HashMap<>();
        data.put("title", "bye");
        data.put("body", "universe");

        return callAction(
                controllers.routes.ref.IssueApp.editIssue(projectOwner, projectName,
                        issue.getNumber()),
                fakeRequest(
                        POST,
                        routes.IssueApp.editIssue(projectOwner, projectName, issue.getNumber())
                                .url()).withFormUrlEncodedBody(data).withSession(
                        UserApp.SESSION_USERID, user.id.toString()));
    }

    private Result deleteBy(User user) {
        return callAction(
                controllers.routes.ref.IssueApp.deleteIssue(projectOwner, projectName,
                        issue.getNumber()),
                fakeRequest(
                        DELETE,
                        routes.IssueApp.deleteIssue(projectOwner, projectName, issue.getNumber())
                                .url()).withSession(UserApp.SESSION_USERID, user.id.toString()));
    }

    private Result commentBy(User user) {
        //Given
        Map<String,String> data = new HashMap<>();
        data.put("contents", "world");

        //When
        return callAction(
                controllers.routes.ref.IssueApp.newComment(projectOwner, projectName,
                        issue.getNumber()),
                fakeRequest(
                        POST,
                        routes.IssueApp.newComment(projectOwner, projectName, issue.getNumber())
                                .url()).withFormUrlEncodedBody(data).withSession(
                        UserApp.SESSION_USERID, user.getId().toString()));
    }

    @Test
    public void editByNonmember() {
        // Given
        project.setProjectScope(ProjectScope.PUBLIC);
        project.update();

        // When
        Result result = editBy(nonmember);

        // Then
        assertThat(status(result)).describedAs("Nonmember can't edit other's issue.").isEqualTo(FORBIDDEN);
    }


    @Test
    public void editByAuthor() {
        // When
        Result result = editBy(author);

        // Then
        assertThat(status(result)).describedAs("Author can edit own issue.").isEqualTo(SEE_OTHER);
    }

    @Test
    public void editByAssignee() {
        // When
        Result result = editBy(assignee);

        // Then
        assertThat(status(result)).describedAs("Assignee can edit own issue.").isEqualTo(SEE_OTHER);
    }

    @Test
    public void editByAdmin() {
        // When
        Result result = editBy(admin);

        // Then
        assertThat(status(result)).describedAs("Site Admin can edit other's issue.").isEqualTo(SEE_OTHER);
    }

    @Test
    public void editByManager() {
        // When
        Result result = editBy(manager);

        // Then
        assertThat(status(result)).describedAs("Project Manager can edit other's issue.").isEqualTo(SEE_OTHER);
    }

    @Test
    public void editByMember() {
        // When
        Result result = editBy(member);

        // Then
        assertThat(status(result)).describedAs("Member can edit other's issue.").isEqualTo(SEE_OTHER);
    }

    @Test
    public void deleteByNonmember() {
        // Given
        project.setProjectScope(ProjectScope.PUBLIC);
        project.update();

        // When
        Result result = deleteBy(nonmember);

        // Then
        assertThat(status(result)).describedAs("Nonmember can't delete other's issue.").isEqualTo(FORBIDDEN);
    }


    @Test
    public void deleteByAuthor() {
        // When
        Result result = deleteBy(author);

        // Then
        assertThat(status(result)).describedAs("Author can delete own issue.").isEqualTo(SEE_OTHER);
    }

    @Test
    public void deleteByAssignee() {
        // When
        Result result = deleteBy(assignee);

        // Then
        assertThat(status(result)).describedAs("Assignee can delete own issue.").isEqualTo(SEE_OTHER);
    }

    @Test
    public void deleteByAdmin() {
        // When
        Result result = deleteBy(admin);

        // Then
        assertThat(status(result)).describedAs("Site Admin can delete other's issue.").isEqualTo(SEE_OTHER);
    }

    @Test
    public void deleteByManager() {
        // When
        Result result = deleteBy(manager);

        // Then
        assertThat(status(result)).describedAs("Project Manager can delete other's issue.").isEqualTo(SEE_OTHER);
    }

    @Test
    public void deleteByMember() {
        // When
        Result result = deleteBy(member);

        // Then
        assertThat(status(result)).describedAs("Member can delete other's issue.").isEqualTo(SEE_OTHER);
    }

    @Test
    public void postByAnonymous() {
        // Given
        project.setProjectScope(ProjectScope.PUBLIC);
        project.update();

        // When
        Result result = postBy(anonymous);

        // Then
        assertThat(status(result)).describedAs("Anonymous can't post an issue.").isEqualTo(FORBIDDEN);
    }

    @Test
    public void postByNonmember() {
        // Given
        project.setProjectScope(ProjectScope.PUBLIC);
        project.update();

        // When
        Result result = postBy(nonmember);

        // Then
        assertThat(status(result)).describedAs("Nonmember can post an issue to public project.").isEqualTo(SEE_OTHER);
    }

    @Test
    public void postByAdmin() {
        // When
        Result result = postBy(admin);

        // Then
        assertThat(status(result)).describedAs("Site Admin can post an issue.").isEqualTo(SEE_OTHER);
    }

    @Test
    public void postByManager() {
        // When
        Result result = postBy(manager);

        // Then
        assertThat(status(result)).describedAs("Project Manager can post an issue.").isEqualTo(SEE_OTHER);
    }

    @Test
    public void postByMember() {
        // When
        Result result = postBy(member);

        // Then
        assertThat(status(result)).describedAs("Member can post an issue.").isEqualTo(SEE_OTHER);
    }

    @Test
    public void commentByAnonymous() {
        // Given
        project.setProjectScope(ProjectScope.PUBLIC);
        project.update();

        // When
        Result result = commentBy(anonymous);

        // Then
        assertThat(status(result)).describedAs("Anonymous can't comment for an issue.").isEqualTo(FORBIDDEN);
    }

    @Test
    public void commentByNonmember() {
        // Given
        project.setProjectScope(ProjectScope.PUBLIC);
        project.update();

        // When
        Result result = commentBy(nonmember);

        // Then
        assertThat(status(result)).describedAs("Nonmember can comment for an issue of public project.").isEqualTo(SEE_OTHER);
    }

    @Test
    public void commentByAdmin() {
        // When
        Result result = commentBy(admin);

        // Then
        assertThat(status(result)).describedAs("Site Admin can comment for an issue.").isEqualTo(SEE_OTHER);
    }

    @Test
    public void commentByManager() {
        // When
        Result result = commentBy(manager);

        // Then
        assertThat(status(result)).describedAs("Project Manager can comment for an issue.").isEqualTo(SEE_OTHER);
    }

    @Test
    public void commentByMember() {
        // When
        Result result = commentBy(member);

        // Then
        assertThat(status(result)).describedAs("Member can comment for an issue.").isEqualTo(SEE_OTHER);
    }

    @Test
    public void watchDefault() {
        issue.refresh();
        assertThat(issue.getWatchers().contains(author))
            .describedAs("The author watches the issue by default.").isTrue();
    }

    @Test
    public void watch() {
        // Given
        Resource resource = issue.asResource();
        project.setProjectScope(ProjectScope.PUBLIC);
        project.update();

        // When
        Result result = callAction(
                controllers.routes.ref.WatchApp.watch(resource.asParameter()),
                fakeRequest()
                        .withSession(UserApp.SESSION_USERID, nonmember.id.toString())
        );

        // Then
        issue.refresh();
        assertThat(status(result)).isEqualTo(OK);
        assertThat(issue.getWatchers().contains(nonmember))
            .describedAs("A user becomes a watcher if the user explictly choose to watch the issue.").isTrue();
    }

    @Test
    public void watchByAuthor() {
        // Given
        Resource resource = issue.asResource();

        // When
        Result result = callAction(
                controllers.routes.ref.WatchApp.watch(resource.asParameter()),
                fakeRequest()
                        .withSession(UserApp.SESSION_USERID, author.id.toString())
        );

        // Then
        issue.refresh();
        assertThat(status(result)).isEqualTo(OK);
    }

    @Test
    public void watchByAssignee() {
        // Given
        Resource resource = issue.asResource();

        // When
        Result result = callAction(
                controllers.routes.ref.WatchApp.watch(resource.asParameter()),
                fakeRequest()
                        .withSession(UserApp.SESSION_USERID, assignee.id.toString())
        );

        // Then
        issue.refresh();
        assertThat(status(result)).isEqualTo(OK);
    }

    @Test
    public void unwatch() {
        // Given
        Resource resource = issue.asResource();
        project.setProjectScope(ProjectScope.PUBLIC);
        project.update();


        // When
        Result result = callAction(
                controllers.routes.ref.WatchApp.unwatch(resource.asParameter()),
                fakeRequest()
                        .withSession(UserApp.SESSION_USERID, nonmember.id.toString())
        );

        // Then
        issue.refresh();
        assertThat(status(result)).isEqualTo(OK);
        assertThat(issue.getWatchers().contains(nonmember))
            .describedAs("A user becomes a unwatcher if the user explictly choose not to watch the issue.").isFalse();
    }

    @Test
    public void unwatchByAuthor() {
        // Given
        Resource resource = issue.asResource();

        // When
        Result result = callAction(
                controllers.routes.ref.WatchApp.unwatch(resource.asParameter()),
                fakeRequest()
                        .withSession(UserApp.SESSION_USERID, author.id.toString())
        );

        // Then
        issue.refresh();
        assertThat(status(result)).isEqualTo(OK);
    }

    @Test
    public void unwatchByAssignee() {
        // Given
        Resource resource = issue.asResource();

        // When
        Result result = callAction(
                controllers.routes.ref.WatchApp.unwatch(resource.asParameter()),
                fakeRequest()
                        .withSession(UserApp.SESSION_USERID, assignee.id.toString())
        );

        // Then
        issue.refresh();
        assertThat(status(result)).isEqualTo(OK);
    }

}<|MERGE_RESOLUTION|>--- conflicted
+++ resolved
@@ -69,12 +69,8 @@
         assertThat(ProjectUser.isManager(member.id, project.id)).describedAs("member is a manager").isFalse();
         assertThat(ProjectUser.isMember(member.id, project.id)).describedAs("member is a member").isTrue();
         assertThat(ProjectUser.isMember(author.id, project.id)).describedAs("author is a member").isFalse();
-<<<<<<< HEAD
-        assertThat(project.projectScope).describedAs("project is public").isNotEqualTo(ProjectScope.PUBLIC);
-=======
+        assertThat(project.isPublic).describedAs("project is public").isFalse();
         assertThat(ProjectUser.isMember(assignee.id, project.id)).describedAs("assignee is a member").isFalse();
-        assertThat(project.isPublic).describedAs("project is public").isFalse();
->>>>>>> cfac6df8
     }
 
     @After
