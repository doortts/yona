--- conflicted
+++ resolved
@@ -467,15 +467,8 @@
     left: 2px;
     position: relative;
     padding: 2px 3px;
-<<<<<<< HEAD
     font-size: 11px;
     color: @blue2;
-=======
-    font-size: 10px;
-    color: @blue2;/*#fafafa;*/
-    /*background: #B80909;*/
-    border-radius: 2px;
-    /*box-shadow: inset 0 -1px 0 #e3e3e3;*/
 }
 
 /** code comments **/
@@ -485,5 +478,4 @@
 
 div#commit.show-comments tr.comments {
     display: table-row;
->>>>>>> 96eed32d
 }