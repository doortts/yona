--- conflicted
+++ resolved
@@ -129,14 +129,11 @@
                 return User.find.byId(longId).avatarAsResource();
             case REVIEW_COMMENT:
                 return ReviewComment.find.byId(longId).asResource();
-<<<<<<< HEAD
             case ORGANIZATION:
                 resource = Organization.find.byId(longId).asResource();
                 break;
-=======
             case COMMENT_THREAD:
                 return CommentThread.find.byId(longId).asResource();
->>>>>>> 827137f2
             default:
                 throw new IllegalArgumentException(getInvalidResourceTypeMessage(resourceType));
         }
