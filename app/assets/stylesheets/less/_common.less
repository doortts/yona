html, body {
    min-height: 100%;
}

body {
<<<<<<< HEAD
    /*
    background-repeat: no-repeat;
=======
>>>>>>> 3d4424da
    background-color: #8cc8ce;
    background-position: center bottom, center top;
    background-image: url("@{base-image-path}/bg_day_objects.png"), url("@{base-image-path}/bg-samples/sky.jpg");
    &.night {
        background-color: #22262c;
        background-image: url("/images/bg_night.png");
    }
    */
   font-family: @base-font-family;
}
input, button, select, textarea { font-family: @base-font-family !important; }

a {
    color: inherit;
    text-decoration: none;
    outline: none;
    &:hover {
        outline: none !important;
        color: @link-hover-color;
        text-decoration: underline;
    }
    &:focus {
        outline: none !important;
    }
}

.btn-transparent {
    border: 0;
    background: transparent;
    padding: 0;
}

.d-link {
    color: @blue;
}

.nm {
    margin: 0 !important;
}

.n-alert {
    display:none;
    overflow: hidden;
    
    .n-inner {
        cursor:pointer;
        
        float: left;
        font-size: 11px;
        border: 1px solid #FAC7AB;
        /*border: 1px solid #93C0C8;*/
        color: @orange; /*#4092A1;*/
        background-color: #FFF0E8; /*#E8f6f9;*/
        padding: 0 7px;
        line-height: 25px;
        .border-radius(2px);
    }
    margin-bottom: 5px;
}

.dropdown-toggle.d-label {
    .border-radius(4px 0 0 4px) !important;
    min-width: 100px;
    text-align: left;
}

.btns {
    font-size: 0;
    .n-btn:first-child {
        margin-right: 5px;
    }
}

.hidden {
    display: none !important;
    visibility: hidden !important;
}

.page-navigation-wrap {
    text-align: center;
    .page-nums {
        margin: 0;
        padding: 0;
        list-style: none;
        .inline-block;
        font-size: 0;
        .page-num {
            .inline-block;
            padding: 0 10px;
            font-size: 12px;
            color: #8E9094;
            .current {
                color: @orange; /*#4489A4;*/
                font-weight: bold;
            }
            &.ikon {
                &:nth-child(4n-2) { //--- prev
                    padding-right: 10px;
                }
                &:nth-child(5n-2) { //--- next
                    padding-left: 10px;
                }
                padding: 0 5px;
                span {
                    font-size: 11px;
                    color: @orange; /*#4489A4;*/
                    &.off {
                        color: #8E9094;
                    }
                }
            }
        }
    }
}
.progress {
    height: 7px;
    margin-bottom: 5px;
    background:#b1b1b1;
    .box-shadow(inset 0px 1px 1px rgba(0,0,0,0.25));
    .bar {
        &.orange { background:@orange; .box-shadow(none); } // #f28149
        &.blue   { background:@blue;   .box-shadow(none); }
    }
}
.img-rounded {
    .border-radius(3px) !important;
    border: 1px solid #CCC;
}

.orange-txt {
    color:@orange !important;
}
.primary-txt {
    color:@orange !important;
}
.secondary-txt {
    color:@secondary !important;
}
.gray-txt {
    color:@gray-cc !important;
}
.center-txt {
    text-align:center;
}

.bgblack {
    background:#000;
}
.bgwhite {
    background:#fff;
}
.bgblue {
    background:@blue; /*#56B5D9;*/
}
.bgorange {
    background:@orange;
}
.vmiddle {
    vertical-align:middle !important
}

.mandatory-text-wrap {
    overflow:hidden; position:relative;
}
.mandatory-text-flag {
    position:absolute;
    right:-7px; top:-7px; 
    width:14px; height:14px; 
    background:#f00;
    -webkit-transform:rotate(45deg);
}
.bold { font-weight:bold; }<|MERGE_RESOLUTION|>--- conflicted
+++ resolved
@@ -3,14 +3,11 @@
 }
 
 body {
-<<<<<<< HEAD
     /*
     background-repeat: no-repeat;
-=======
->>>>>>> 3d4424da
     background-color: #8cc8ce;
     background-position: center bottom, center top;
-    background-image: url("@{base-image-path}/bg_day_objects.png"), url("@{base-image-path}/bg-samples/sky.jpg");
+    background-image: url("@{base-image-path}/bg_day_objects.png"), url("@{base-image-path}/bg_day.png");
     &.night {
         background-color: #22262c;
         background-image: url("/images/bg_night.png");
