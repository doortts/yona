--- conflicted
+++ resolved
@@ -492,14 +492,7 @@
     public boolean isAuthor(Long currentUserId, Long objectId, String projectName) {
 
         boolean authorIs;
-<<<<<<< HEAD
-        if (currentUserId == findById(objectId).reporterId
-                || RoleCheck.permissionCheck(currentUserId, project.id,
-                        Resource.PROJECT_SETTING,
-                        Operation.WRITE)) {
-=======
         if (currentUserId == findById(objectId).reporterId) {
->>>>>>> a7ddaaa5
             authorIs = true;
         } else {
             authorIs = false;
