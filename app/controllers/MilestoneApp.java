package controllers;

<<<<<<< HEAD
import models.Milestone;
import models.Project;
=======
import models.*;
>>>>>>> 936a7bf1
import models.enumeration.Direction;
import models.enumeration.MilestoneState;
import play.data.Form;
import play.mvc.Controller;
import play.mvc.Result;
import views.html.milestone.create;
import views.html.milestone.edit;
import views.html.milestone.list;
import views.html.milestone.manage;

import java.util.List;

public class MilestoneApp extends Controller {

    public static Result milestones(Long projectId, String state,
                                    String sort, String direction) {
        List<Milestone> milestones = Milestone.findMilestones(projectId,
<<<<<<< HEAD
            MilestoneState.getValue(state),
            sort,
            Direction.getValue(direction));
        return ok(list.render("마일스톤 리스트", milestones, projectId, state, sort, direction));
=======
                MilestoneState.getValue(state),
                sort,
                Direction.getValue(direction));
        return ok(list.render("마일스톤 리스트", milestones, projectId, state, sort, direction, Project.findById(projectId)));
>>>>>>> 936a7bf1
    }

    public static Result newMilestone(Long projectId) {
        return ok(create.render("새 마일스톤", new Form<Milestone>(Milestone.class), projectId));
    }

    public static Result createMilestone(Long projectId) {
        Form<Milestone> milestoneForm = new Form<Milestone>(Milestone.class).bindFromRequest();
        if (milestoneForm.hasErrors()) {
            return ok(create.render("새 마일스톤", milestoneForm, projectId));
        } else {
            Milestone newMilestone = milestoneForm.get();
            newMilestone.project = Project.findById(projectId);
            Milestone.create(newMilestone);
            return redirect(routes.MilestoneApp.manageMilestones(projectId, "dueDate", Direction.ASC.name()));
        }
    }

    public static Result manageMilestones(Long projectId, String sort, String direction) {
        List<Milestone> milestones = Milestone.findMilestones(projectId,
<<<<<<< HEAD
            MilestoneState.ALL,
            sort,
            Direction.getValue(direction));
        return ok(manage.render("마일스톤 관리", milestones, projectId, sort, direction));
=======
                MilestoneState.ALL,
                sort,
                Direction.getValue(direction));
        return ok(manage.render("마일스톤 관리", milestones, projectId, sort, direction, Project.findById(projectId)));
>>>>>>> 936a7bf1
    }

    public static Result editMilestone(Long projectId, Long milestoneId) {
        Milestone milestone = Milestone.findById(milestoneId);
        Form<Milestone> editForm = new Form<Milestone>(Milestone.class).fill(milestone);
        return ok(edit.render("마일스톤 수정", editForm, projectId, milestoneId, Project.findById(projectId)));
    }

    public static Result updateMilestone(Long projectId, Long milestoneId) {
        Form<Milestone> milestoneForm = new Form<Milestone>(Milestone.class).bindFromRequest();
<<<<<<< HEAD
        if (milestoneForm.hasErrors()) {
            return ok(edit.render("마일스톤 수정", milestoneForm, projectId, milestoneId));
=======
        if(milestoneForm.hasErrors()) {
            return ok(edit.render("마일스톤 수정", milestoneForm, projectId, milestoneId, Project.findById(projectId)));
>>>>>>> 936a7bf1
        } else {
            Milestone existingMilestone = Milestone.findById(milestoneId);
            existingMilestone.updateWith(milestoneForm.get());
            Milestone.update(existingMilestone, milestoneId);
            return redirect(routes.MilestoneApp.manageMilestones(projectId, "dueDate", Direction.ASC.name()));
        }
    }

    public static Result deleteMilestone(Long pId, Long id) {
        Milestone.delete(id);
        return redirect(routes.MilestoneApp.manageMilestones(pId, "dueDate", Direction.ASC.name()));
    }
}<|MERGE_RESOLUTION|>--- conflicted
+++ resolved
@@ -1,11 +1,7 @@
 package controllers;
 
-<<<<<<< HEAD
 import models.Milestone;
 import models.Project;
-=======
-import models.*;
->>>>>>> 936a7bf1
 import models.enumeration.Direction;
 import models.enumeration.MilestoneState;
 import play.data.Form;
@@ -23,17 +19,10 @@
     public static Result milestones(Long projectId, String state,
                                     String sort, String direction) {
         List<Milestone> milestones = Milestone.findMilestones(projectId,
-<<<<<<< HEAD
             MilestoneState.getValue(state),
             sort,
             Direction.getValue(direction));
-        return ok(list.render("마일스톤 리스트", milestones, projectId, state, sort, direction));
-=======
-                MilestoneState.getValue(state),
-                sort,
-                Direction.getValue(direction));
         return ok(list.render("마일스톤 리스트", milestones, projectId, state, sort, direction, Project.findById(projectId)));
->>>>>>> 936a7bf1
     }
 
     public static Result newMilestone(Long projectId) {
@@ -54,17 +43,10 @@
 
     public static Result manageMilestones(Long projectId, String sort, String direction) {
         List<Milestone> milestones = Milestone.findMilestones(projectId,
-<<<<<<< HEAD
             MilestoneState.ALL,
             sort,
             Direction.getValue(direction));
-        return ok(manage.render("마일스톤 관리", milestones, projectId, sort, direction));
-=======
-                MilestoneState.ALL,
-                sort,
-                Direction.getValue(direction));
         return ok(manage.render("마일스톤 관리", milestones, projectId, sort, direction, Project.findById(projectId)));
->>>>>>> 936a7bf1
     }
 
     public static Result editMilestone(Long projectId, Long milestoneId) {
@@ -75,13 +57,8 @@
 
     public static Result updateMilestone(Long projectId, Long milestoneId) {
         Form<Milestone> milestoneForm = new Form<Milestone>(Milestone.class).bindFromRequest();
-<<<<<<< HEAD
         if (milestoneForm.hasErrors()) {
-            return ok(edit.render("마일스톤 수정", milestoneForm, projectId, milestoneId));
-=======
-        if(milestoneForm.hasErrors()) {
             return ok(edit.render("마일스톤 수정", milestoneForm, projectId, milestoneId, Project.findById(projectId)));
->>>>>>> 936a7bf1
         } else {
             Milestone existingMilestone = Milestone.findById(milestoneId);
             existingMilestone.updateWith(milestoneForm.get());
