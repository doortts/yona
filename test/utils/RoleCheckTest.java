--- conflicted
+++ resolved
@@ -16,13 +16,10 @@
         Long projectId1 = 1l;
         Long projectId2 = 3l;
         // When
-<<<<<<< HEAD
-        boolean result1 = RoleCheck.roleCheck("1", 1l, PermissionResource.PROJECT, PermissionOperation.WRITE);
-        boolean result2 = RoleCheck.roleCheck("2", 3l, PermissionResource.BOARD, PermissionOperation.READ);
-=======
-        boolean result1 = RoleCheck.roleCheck(userSessionId1, projectId1, PermissionResource.PROJECT.resource(), PermissionOperation.WRITE.operation());
-        boolean result2 = RoleCheck.roleCheck(userSessionId2, projectId2, PermissionResource.BOARD.resource(), PermissionOperation.READ.operation());
->>>>>>> 8fda7d1e
+
+        boolean result1 = RoleCheck.roleCheck(userSessionId1, projectId1, PermissionResource.PROJECT, PermissionOperation.WRITE);
+        boolean result2 = RoleCheck.roleCheck(userSessionId2, projectId2, PermissionResource.BOARD, PermissionOperation.READ);
+
         // Then
         assertThat(result1).isEqualTo(true);
         assertThat(result2).isEqualTo(false);
