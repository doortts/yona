--- conflicted
+++ resolved
@@ -71,17 +71,10 @@
 						<a href="@routes.BoardApp.deleteComment(project.owner, project.name, post.getNumber, comment.id)" class="pull-right close">&times;</a>
 					}
                     <div class="comment-body" markdown="true">@comment.contents</div>
-<<<<<<< HEAD
-                    <p class="commenter">
-                        <a href="@routes.UserApp.userInfo(comment.authorLoginId)"><strong>@comment.authorLoginId</strong></a>
-                        <span class="date"> @utils.TemplateHelper.agoString(comment.ago())</span>
-                    </p>
-=======
 					<p class="commenter">
 						<a href="@routes.UserApp.userInfo(comment.authorLoginId)"><strong>@comment.authorLoginId</strong></a>
                         <span class="date"><a href="#comment-@comment.id">@utils.TemplateHelper.agoString(comment.ago())</a></span>
 					</p>
->>>>>>> 0405d548
 					<div class="attachments" resourceType="@ResourceType.NONISSUE_COMMENT" resourceId="@comment.id"></div>
 				</div>
 			</li>
