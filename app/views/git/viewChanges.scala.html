--- conflicted
+++ resolved
@@ -16,7 +16,6 @@
             @partial_info(project, pull, "changes")
             @partial_branch(pull)
 
-<<<<<<< HEAD
             <div class="codediff-wrap mt10">
                 <button type="button" class="ybtn ybtn-default btn-show-reviewcards">
                     <i class="yobicon-restore"></i>
@@ -107,34 +106,12 @@
                         }
                         <div class="btnPop"><button type="button" class="ybtn ybtn-info ybtn-mini"><i class="yobicon-comments"></i></button></div>
                     </div>
-=======
-        @partial_info(project, pull)
-
-        <ul class="nav nav-tabs nm">
-            <li><a href="@routes.PullRequestApp.pullRequest(project.owner, project.name, pull.number)">@Messages("pullRequest.menu.overview")</a></li>
-            <li><a href="@routes.PullRequestApp.pullRequestCommits(project.owner, project.name, pull.number)">@Messages("pullRequest.menu.commit")</a></li>
-            <li class="active"><a href="@routes.PullRequestApp.pullRequestChanges(project.owner, project.name, pull.number)">@Messages("pullRequest.menu.changes")</a></li>
-        </ul>
-
-        <div id="__changes" class="mt20">
-            <div class="diff-body">
-                @if(pull.isMerging == false && pull.isConflict == false){
-                    @views.html.partial_diff(pull.getDiff, comments.filter(v => !v.isOutdated), pull.toProject, pull.toProject)
-                } else {
-                    @partial_state(project, pull, false, false)
-                }
-            </div>
-        </div>
-        <div style="display:none">
-        @common.commentForm(pull.asResource(), ResourceType.PULL_REQUEST_COMMENT, routes.PullRequestCommentApp.newComment(project.owner, project.name, pull.id).toString())
-        </div>
->>>>>>> 290baba8
 
                     <div class="board-comment-wrap">
                         <div class="non-ranged-threads-wrap">
                             @renderNonRangedThreads(pull.commentThreads.toList, commitId, Html(""))
                         </div>
-                        @common.commentForm(project, ResourceType.REVIEW_COMMENT, routes.PullRequestApp.newComment(project.owner, project.name, pull.id, commitId).toString())
+                        @common.commentForm(pull.asResource(), ResourceType.REVIEW_COMMENT, routes.PullRequestApp.newComment(project.owner, project.name, pull.id, commitId).toString())
                     </div>
 
                     @** BlockComment **@
