package models;

<<<<<<< HEAD
import com.avaje.ebean.*;
import models.enumeration.*;
import models.support.*;
import play.db.ebean.*;

import javax.persistence.*;
import java.util.*;
=======
import java.util.LinkedHashMap;
import java.util.List;
import java.util.Map;

import javax.persistence.CascadeType;
import javax.persistence.Entity;
import javax.persistence.Id;
import javax.persistence.OneToMany;

import models.enumeration.Direction;
import models.enumeration.Matching;
import models.enumeration.RoleType;
import models.support.FinderTemplate;
import models.support.OrderParams;
import models.support.SearchParams;
import play.data.validation.Constraints;
import play.data.validation.Constraints.Email;
import play.db.ebean.Model;

import com.avaje.ebean.Page;

import controllers.UserApp;
>>>>>>> 619e11d0

@Entity
public class User extends Model {
	private static final long serialVersionUID = 1L;
	private static Finder<Long, User> find = new Finder<Long, User>(Long.class,
			User.class);

	public static final int USER_COUNT_PER_PAGE = 30;
	public static final Long SITE_MANAGER_ID = 1l;

	@Id
	public Long id;
	public String name;

	@Constraints.Pattern(value = "^[a-zA-Z0-9_]*$", message = "user.wrongloginId.alert")
	public String loginId;
	public String password;
	public String passwordSalt;

	@Email(message = "user.wrongEmail.alert")
	public String email;

	public String profileFilePath;

	public boolean rememberMe;

	@OneToMany(mappedBy = "user", cascade = CascadeType.ALL)
	public List<ProjectUser> projectUser;

	public String getName() {
		return this.name;
	}

	public static Long create(User user) {
		user.save();
		return user.id;
	}

	public static User findByName(String name) {
		return find.where().eq("name", name).findUnique();
	}

	public static User findById(Long id) {
		return find.byId(id);
	}

	public static User findProjectsById(Long id) {
		return find.fetch("projectUser.project", "name").where().eq("id", id)
				.findUnique();
	}

	public static User findByLoginId(String loginId) {
		return find.where().eq("loginId", loginId).findUnique();
	}

	/**
	 * 존재하는 유저인지를 검사합니다.
	 * 
	 * @param loginId
	 * @return
	 */
	public static boolean isLoginId(String loginId) {
		int findRowCount = find.where().eq("loginId", loginId).findRowCount();
		return (findRowCount != 0) ? true : false;
	}

	public static String findNameById(long id) {
		return find.byId(id).name;
	}

	public static String findLoginIdById(long id) {
		return find.byId(id).loginId;
	}

	public static Map<String, String> options() {
		LinkedHashMap<String, String> options = new LinkedHashMap<String, String>();
		for (User user : User.find.orderBy("name").findList()) {
			options.put(user.id.toString(), user.name);
		}
		return options;
	}

	/**
	 * Site manager를 제외한 사이트에 가입된 유저들의 리스트를 Page 형태로 반환합니다.
	 * 
	 * @param pageNum
	 * @param loginId
	 * @return
	 */
	public static Page<User> findUsers(int pageNum, String loginId) {
		OrderParams orderParams = new OrderParams().add("loginId",
				Direction.ASC);
		SearchParams searchParams = new SearchParams().add("id", 1l,
				Matching.NOT_EQUALS);
		searchParams.add("loginId", UserApp.anonymous.loginId,
				Matching.NOT_EQUALS);

		if (loginId != null) {
			searchParams.add("loginId", loginId, Matching.CONTAINS);
		}

		return FinderTemplate.getPage(orderParams, searchParams, find,
				USER_COUNT_PER_PAGE, pageNum);
	}

	/**
	 * 해당 프로젝트에 속하는 유저들의 리스트를 제공합니다. (Site manager는 hidden role로서 반환되지 않습니다.)
	 * 
	 * @param projectId
	 * @return
	 */
	public static List<User> findUsersByProject(Long projectId) {
		return find.where().eq("projectUser.project.id", projectId)
				.ne("projectUser.role.id", RoleType.SITEMANAGER.roleType())
				.findList();
	}
}<|MERGE_RESOLUTION|>--- conflicted
+++ resolved
@@ -1,14 +1,5 @@
 package models;
 
-<<<<<<< HEAD
-import com.avaje.ebean.*;
-import models.enumeration.*;
-import models.support.*;
-import play.db.ebean.*;
-
-import javax.persistence.*;
-import java.util.*;
-=======
 import java.util.LinkedHashMap;
 import java.util.List;
 import java.util.Map;
@@ -31,7 +22,6 @@
 import com.avaje.ebean.Page;
 
 import controllers.UserApp;
->>>>>>> 619e11d0
 
 @Entity
 public class User extends Model {
