/**
 * @(#)hive.ui.Dropdown.js 2013.04.11
 *
 * Copyright NHN Corporation.
 * Released under the MIT license
 * 
 * http://hive.dev.naver.com/license
 */

/**
 * bootstrap-dropdown.js 에서는 단순히 목록 토글 기능만 제공하므로
 * hive.Dropdown 로 해당 영역을 지정하면 <select> 의 기능을 하도록 만든다
 * @example 
 * var oSelect = new hive.Dropdown({
 *     "elContainer": ".btn-group",
 *     "fOnChange"  : function(){},
 *     "
 * });
 */
(function(ns){
	
	var oNS = $hive.createNamespace(ns);
	oNS.container[oNS.name] = function(htOptions){

		var htVar = {"sValue":""};
		var htElement = {};
		
		/**
		 * 초기화
		 */
		function _init(htOptions){
			_initElement(htOptions);
			_attachEvent();
	
			htVar.fOnChange = htOptions.fOnChange;
			
			_selectDefault();
		}
		
		/**
		 * 엘리먼트 변수
		 */
		function _initElement(htOptions){
			htElement.welContainer = $(htOptions.elContainer);
			htElement.welSelectedLabel = htElement.welContainer.find("button.d-label");
			htElement.waItems = htElement.welContainer.find(".dropdown-menu li");
		}
		
		/**
		 * 이벤트 처리
		 */
		function _attachEvent(){
			htElement.waItems.click(_onClickItem);
		}
	
		/**
		 * 항목 선택시 이벤트 핸들러
		 */
		function _onClickItem(){
			var welTarget = $(this);
			
			_setItemSelected(welTarget);	// display
			_setFormValue(welTarget);		// form value
	
			_onChange();
		}
		
		/**
		 * 선택한 항목을 선택된 상태로 보이게 만드는 함수
		 * @param {Wrapped Element} welTarget
		 */
		function _setItemSelected(welTarget){
			htElement.welSelectedLabel.html(welTarget.html());
			htElement.waItems.removeClass("active");
			welTarget.addClass("active");		
		}
		
		/**
		 * 선택한 항목의 값을 input (type=hidden) 형태로 실제 폼 엘리먼트 값으로 반영
		 * @param {Wrapped Element} welTarget
		 */
		function _setFormValue(welTarget){
			var sFieldValue = welTarget.attr("data-value");
			var sFieldName	= htElement.welContainer.attr("data-name");
			var welInput	= htElement.welContainer.find("input[name='" + sFieldName +"']");
<<<<<<< HEAD
			htVar.sValue = sFieldValue;  
=======
			htVar.sValue = sFieldValue;
>>>>>>> 3283b2ee
			
			if(typeof sFieldName == "undefined"){
				return;
			}
	
			if(welInput.length === 0){
				welInput = $('<input type="hidden" name="' + sFieldName + '">');
				htElement.welContainer.append(welInput);
			}
			
			welInput.val(sFieldValue);
		}
		
		/**
		 * 항목 값이 변경되면 실행될 함수 
		 */
		function _onChange(){				
			if(typeof htVar.fOnChange == "function"){
				setTimeout(function(){
					htVar.fOnChange(_getValue());
				}, 0);
			}
		}
	
		/**
		 * 항목 값이 변경되면 실행할 함수 지정
		 * @param {Function} fOnChange
		 */
		function _setOnChange(fOnChange){
			htVar.fOnChange = fOnChange;
			return true;
		}
<<<<<<< HEAD
		
=======

>>>>>>> 3283b2ee
		/**
		 * 현재 선택된 값을 반환
		 * @return {String}
		 */
		function _getValue(){
			return htVar.sValue;
		}
<<<<<<< HEAD
		
=======

>>>>>>> 3283b2ee
		/**
		 * 기본값 지정이 있으면 선택된 상태로 만들기
		 */
		function _selectDefault(){
			return _selectItem("li[data-selected=true]");
		}
<<<<<<< HEAD
		
=======

>>>>>>> 3283b2ee
		/**
		 * 지정한 값을 data-value 로 가진 항목을 선택 상태로 만듬
		 * @param {String} sValue
		 */
		function _selectByValue(sValue){
			return _selectItem("li[data-value='" + sValue + "']");
		}
<<<<<<< HEAD
		
=======

>>>>>>> 3283b2ee
		/**
		 * 지정한 항목을 선택 상태로 만듬
		 * @param {String} sQuery 항목 선택 셀렉터 구문
		 */
		function _selectItem(sQuery){
			var waFind = htElement.welContainer.find(sQuery);
			if(waFind.length <= 0){
				return false; // no item matches
			}
			
			var welTarget = $(waFind[0]);
			_setItemSelected(welTarget);
			_setFormValue(welTarget);
<<<<<<< HEAD
			
=======

>>>>>>> 3283b2ee
			return true;
		}
		
		_init(htOptions);
<<<<<<< HEAD
		
=======

>>>>>>> 3283b2ee
		return {
			"getValue": _getValue,
			"onChange": _setOnChange,
			"selectByValue": _selectByValue
		};
	};

})("hive.ui.Dropdown");
<|MERGE_RESOLUTION|>--- conflicted
+++ resolved
@@ -83,11 +83,7 @@
 			var sFieldValue = welTarget.attr("data-value");
 			var sFieldName	= htElement.welContainer.attr("data-name");
 			var welInput	= htElement.welContainer.find("input[name='" + sFieldName +"']");
-<<<<<<< HEAD
 			htVar.sValue = sFieldValue;  
-=======
-			htVar.sValue = sFieldValue;
->>>>>>> 3283b2ee
 			
 			if(typeof sFieldName == "undefined"){
 				return;
@@ -120,11 +116,7 @@
 			htVar.fOnChange = fOnChange;
 			return true;
 		}
-<<<<<<< HEAD
-		
-=======
 
->>>>>>> 3283b2ee
 		/**
 		 * 현재 선택된 값을 반환
 		 * @return {String}
@@ -132,22 +124,14 @@
 		function _getValue(){
 			return htVar.sValue;
 		}
-<<<<<<< HEAD
-		
-=======
 
->>>>>>> 3283b2ee
 		/**
 		 * 기본값 지정이 있으면 선택된 상태로 만들기
 		 */
 		function _selectDefault(){
 			return _selectItem("li[data-selected=true]");
 		}
-<<<<<<< HEAD
-		
-=======
 
->>>>>>> 3283b2ee
 		/**
 		 * 지정한 값을 data-value 로 가진 항목을 선택 상태로 만듬
 		 * @param {String} sValue
@@ -155,11 +139,7 @@
 		function _selectByValue(sValue){
 			return _selectItem("li[data-value='" + sValue + "']");
 		}
-<<<<<<< HEAD
-		
-=======
 
->>>>>>> 3283b2ee
 		/**
 		 * 지정한 항목을 선택 상태로 만듬
 		 * @param {String} sQuery 항목 선택 셀렉터 구문
@@ -173,20 +153,12 @@
 			var welTarget = $(waFind[0]);
 			_setItemSelected(welTarget);
 			_setFormValue(welTarget);
-<<<<<<< HEAD
-			
-=======
 
->>>>>>> 3283b2ee
 			return true;
 		}
 		
 		_init(htOptions);
-<<<<<<< HEAD
-		
-=======
 
->>>>>>> 3283b2ee
 		return {
 			"getValue": _getValue,
 			"onChange": _setOnChange,
