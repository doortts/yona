package controllers;

/*
 * @author: Hwi Ahn
 */

import play.mvc.Controller;
import play.mvc.Result;
<<<<<<< HEAD
import play.data.Form;

import views.html.project.*;

import models.Project;
=======
import views.html.project.projectHome;
import views.html.project.setting;
>>>>>>> c96de1be

public class ProjectApp  extends Controller {
	
	final static Form<Project> newProjectForm = form(Project.class);

	public static Result project(Long id) {
		return ok(projectHome.render("Project Home"));
	}
<<<<<<< HEAD

	public static Result newProject(){
		return ok(projectNewPage.render("Create a new project", newProjectForm));
	}

	public static Result getNewProject(){
		Form<Project> filledNewProjectForm = newProjectForm.bindFromRequest();
		if(filledNewProjectForm.hasErrors()){
			return TODO;
		}else{
			return redirect(routes.ProjectApp.project(
				Project.create(filledNewProjectForm.get()))
			);
		}
=======
	
	public static Result setting(Long id) {
		return ok(setting.render("Setting"));
>>>>>>> c96de1be
	}
}<|MERGE_RESOLUTION|>--- conflicted
+++ resolved
@@ -6,16 +6,14 @@
 
 import play.mvc.Controller;
 import play.mvc.Result;
-<<<<<<< HEAD
 import play.data.Form;
 
 import views.html.project.*;
 
 import models.Project;
-=======
+
 import views.html.project.projectHome;
 import views.html.project.setting;
->>>>>>> c96de1be
 
 public class ProjectApp  extends Controller {
 	
@@ -24,7 +22,6 @@
 	public static Result project(Long id) {
 		return ok(projectHome.render("Project Home"));
 	}
-<<<<<<< HEAD
 
 	public static Result newProject(){
 		return ok(projectNewPage.render("Create a new project", newProjectForm));
@@ -39,10 +36,9 @@
 				Project.create(filledNewProjectForm.get()))
 			);
 		}
-=======
-	
+	}
+
 	public static Result setting(Long id) {
 		return ok(setting.render("Setting"));
->>>>>>> c96de1be
 	}
 }