/**
 * @author Taehyun Park
 */

package models;

import play.data.validation.Constraints;
import play.db.ebean.Model;
import utils.JodaDateUtil;

import javax.persistence.Entity;
import javax.persistence.Id;
import java.util.Date;
import java.util.Iterator;
import java.util.List;

@Entity
public class IssueComment extends Model {
    private static final long serialVersionUID = 1L;
    private static Finder<Long, IssueComment> find = new Finder<Long, IssueComment>(
            Long.class, IssueComment.class);
    
    @Id
    public Long id;
    
    @Constraints.Required
    public String contents;
    
    @Constraints.Required
    public Date date;
    
    public Long authorId;
    public String filePath;
<<<<<<< HEAD
        

=======
    
>>>>>>> 76faa6bc
    public IssueComment() {
        date = JodaDateUtil.today();
    }

    public static List<IssueComment> findCommentsByIssueId(Long issueId) {
        return find.where().eq("issue.id", issueId).findList();
    }

    public static Long create(IssueComment issueComment) {
        issueComment.save();
        return issueComment.id;
    }

    public static void deleteByIssueId(Long issueId) {
        List<IssueComment> targets = IssueComment.find.where().eq("issue.id", "" + issueId).findList();

        Iterator<IssueComment> target = targets.iterator();
        while (target.hasNext()) {
            IssueComment issueComment = target.next();
            issueComment.delete();
        }
    }
}<|MERGE_RESOLUTION|>--- conflicted
+++ resolved
@@ -19,24 +19,19 @@
     private static final long serialVersionUID = 1L;
     private static Finder<Long, IssueComment> find = new Finder<Long, IssueComment>(
             Long.class, IssueComment.class);
-    
+
     @Id
     public Long id;
-    
+
     @Constraints.Required
     public String contents;
-    
+
     @Constraints.Required
     public Date date;
-    
+
     public Long authorId;
     public String filePath;
-<<<<<<< HEAD
-        
 
-=======
-    
->>>>>>> 76faa6bc
     public IssueComment() {
         date = JodaDateUtil.today();
     }
@@ -51,7 +46,8 @@
     }
 
     public static void deleteByIssueId(Long issueId) {
-        List<IssueComment> targets = IssueComment.find.where().eq("issue.id", "" + issueId).findList();
+        List<IssueComment> targets = IssueComment.find.where()
+                .eq("issue.id", "" + issueId).findList();
 
         Iterator<IssueComment> target = targets.iterator();
         while (target.hasNext()) {
