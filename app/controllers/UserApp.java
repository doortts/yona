package controllers;

import java.util.regex.Pattern;

import models.User;
import play.data.Form;
import play.mvc.Controller;
import play.mvc.Result;
import utils.Constants;
import views.html.login;
import views.html.signup;

public class UserApp extends Controller {
    public static final String SESSION_USERID = "userId";
    public static final String SESSION_USERNAME = "userName";

    public static User anonymous = new User();

    public static Result login() {
        return ok(login.render("title.login"));
    }

    public static Result logout() {
        session().clear();
        flash(Constants.SUCCESS, "user.logout.success");
        return redirect(routes.Application.index());
    }

    public static Result authenticate() {
        User user = form(User.class).bindFromRequest().get();
        if (User.authenticate(user)) {
            if (user.id == null)
                user = User.findByLoginId(user.loginId);
            setUserInfoInSession(user);
            return redirect(routes.Application.index());
        } else {
            flash(Constants.WARNING, "user.login.failed");
            return redirect(routes.UserApp.login());
        }
    }

    public static Result signup() {
        return ok(signup.render("title.signup", form(User.class)));
    }

    public static Result saveUser() {
        Form<User> newUserForm = form(User.class).bindFromRequest();
        validate(newUserForm);
        if (newUserForm.hasErrors())
            return badRequest(signup.render("title.signup", newUserForm));
        else {
            User user = newUserForm.get();
            user.save();
            setUserInfoInSession(user);
            return redirect(routes.Application.index());
        }
    }

    public static void setUserInfoInSession(User user) {
        session(SESSION_USERID, String.valueOf(user.id));
        session(SESSION_USERNAME, user.name);
    }

    // FIXME
    public static User currentUser() {
        String userId = session().get(SESSION_USERID);
        if (userId == null) {
            return anonymous;
        }
        return User.findById(Long.valueOf(userId));
    }

    public static void validate(Form<User> newUserForm) {
<<<<<<< HEAD
        if (newUserForm.field("loginId").value() == "") {
            newUserForm.reject("loginId", "user.wrongloginId.alert");
        }

        if (newUserForm.field("password").value() == "") {
            newUserForm.reject("password", "user.wrongPassword.alert");
        }

        if (User.isLoginId(newUserForm.field("loginId").value())) {
            newUserForm.reject("loginId", "user.loginId.duplicate");
        }

        if (!Pattern.compile("^[a-zA-Z0-9_]*$").matcher(newUserForm.field("loginId").value())
                .find()) {
            newUserForm.reject("loginId", "user.wrongloginId.alert");
        }

        if (!Pattern.compile("[0-9a-zA-Z]+(.[_a-z0-9-]+)*@(?:\\w+\\.)+\\w+$")
                .matcher(newUserForm.field("email").value()).find()) {
            newUserForm.reject("email", "user.wrongEmail.alert");
        }
=======
        // loginId가 빈 값이 들어오면 안된다.
        if(newUserForm.field("loginId").value() == "") {
            newUserForm.reject("loginId", "user.wrongloginId.alert");
        }
        
        // password가 빈 값이 들어오면 안된다.
        if(newUserForm.field("password").value() == "") {
            newUserForm.reject("password", "user.wrongPassword.alert");
        }
        
        //중복된 loginId로 가입할 수 없다.
        if(User.isLoginId(newUserForm.field("loginId").value())){
           newUserForm.reject("loginId", "user.loginId.duplicate"); 
        }
>>>>>>> 0e24f4ab
    }
}<|MERGE_RESOLUTION|>--- conflicted
+++ resolved
@@ -71,29 +71,6 @@
     }
 
     public static void validate(Form<User> newUserForm) {
-<<<<<<< HEAD
-        if (newUserForm.field("loginId").value() == "") {
-            newUserForm.reject("loginId", "user.wrongloginId.alert");
-        }
-
-        if (newUserForm.field("password").value() == "") {
-            newUserForm.reject("password", "user.wrongPassword.alert");
-        }
-
-        if (User.isLoginId(newUserForm.field("loginId").value())) {
-            newUserForm.reject("loginId", "user.loginId.duplicate");
-        }
-
-        if (!Pattern.compile("^[a-zA-Z0-9_]*$").matcher(newUserForm.field("loginId").value())
-                .find()) {
-            newUserForm.reject("loginId", "user.wrongloginId.alert");
-        }
-
-        if (!Pattern.compile("[0-9a-zA-Z]+(.[_a-z0-9-]+)*@(?:\\w+\\.)+\\w+$")
-                .matcher(newUserForm.field("email").value()).find()) {
-            newUserForm.reject("email", "user.wrongEmail.alert");
-        }
-=======
         // loginId가 빈 값이 들어오면 안된다.
         if(newUserForm.field("loginId").value() == "") {
             newUserForm.reject("loginId", "user.wrongloginId.alert");
@@ -108,6 +85,5 @@
         if(User.isLoginId(newUserForm.field("loginId").value())){
            newUserForm.reject("loginId", "user.loginId.duplicate"); 
         }
->>>>>>> 0e24f4ab
     }
 }