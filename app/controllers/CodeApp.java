/**
 * Yobi, Project Hosting SW
 *
 * Copyright 2012 NAVER Corp.
 * http://yobi.io
 *
 * @Author Ahn Hyeok Jun
 *
 * Licensed under the Apache License, Version 2.0 (the "License");
 * you may not use this file except in compliance with the License.
 * You may obtain a copy of the License at
 *
 *   http://www.apache.org/licenses/LICENSE-2.0
 *
 * Unless required by applicable law or agreed to in writing, software
 * distributed under the License is distributed on an "AS IS" BASIS,
 * WITHOUT WARRANTIES OR CONDITIONS OF ANY KIND, either express or implied.
 * See the License for the specific language governing permissions and
 * limitations under the License.
 */
package controllers;

import actions.DefaultProjectCheckAction;
import controllers.annotation.AnonymousCheck;
import controllers.annotation.IsAllowed;
import models.Project;
import models.enumeration.Operation;
import org.apache.commons.io.FilenameUtils;
import org.apache.tika.Tika;
import org.apache.tika.mime.MediaType;
import com.fasterxml.jackson.databind.node.ObjectNode;
import org.eclipse.jgit.api.errors.GitAPIException;
import org.tmatesoft.svn.core.SVNException;
import play.mvc.*;
import playRepository.PlayRepository;
import playRepository.RepositoryService;
import utils.ErrorViews;
import utils.FileUtil;
import views.html.code.nohead;
import views.html.code.nohead_svn;
import views.html.code.view;

import javax.servlet.ServletException;
import java.io.IOException;
import java.net.URLEncoder;
import java.util.ArrayList;
import java.util.Arrays;
import java.util.List;

@AnonymousCheck
public class CodeApp extends Controller {
    public static String hostName;

    @IsAllowed(Operation.READ)
    public static Result codeBrowser(String userName, String projectName)
            throws IOException, UnsupportedOperationException, ServletException {
        Project project = Project.findByOwnerAndProjectName(userName, projectName);

        if (!RepositoryService.VCS_GIT.equals(project.vcs) && !RepositoryService.VCS_SUBVERSION.equals(project.vcs)) {
            return status(Http.Status.NOT_IMPLEMENTED, project.vcs + " is not supported!");
        }

        PlayRepository repository = RepositoryService.getRepository(project);

        if(repository.isEmpty()) {
            switch (project.vcs) {
                case RepositoryService.VCS_GIT:
                    return ok(nohead.render(project));
                case RepositoryService.VCS_SUBVERSION:
                    return ok(nohead_svn.render(project));
            }
        }

        String defaultBranch = project.defaultBranch();
        if (defaultBranch == null) {
            defaultBranch = "HEAD";
        } else if (defaultBranch.split("/").length >= 3) {
            defaultBranch = defaultBranch.split("/", 3)[2];
        }
        defaultBranch = URLEncoder.encode(defaultBranch, "UTF-8");
        return redirect(routes.CodeApp.codeBrowserWithBranch(userName, projectName, defaultBranch, ""));
    }

    @With(DefaultProjectCheckAction.class)
    public static Result codeBrowserWithBranch(String userName, String projectName, String branch, String path)
        throws UnsupportedOperationException, IOException, SVNException, GitAPIException, ServletException {
        Project project = Project.findByOwnerAndProjectName(userName, projectName);

        if (!RepositoryService.VCS_GIT.equals(project.vcs) && !RepositoryService.VCS_SUBVERSION.equals(project.vcs)) {
            return status(Http.Status.NOT_IMPLEMENTED, project.vcs + " is not supported!");
        }

        PlayRepository repository = RepositoryService.getRepository(project);
        List<String> branches = repository.getBranchNames();
<<<<<<< HEAD

        if(fileInfo.get("type").textValue().equals("folder") && !path.equals("")){
            recursiveData.addAll(RepositoryService.getMetaDataFromAncestorDirectories(repository, branch, path));
        }
        recursiveData.add(fileInfo);
=======
        List<ObjectNode> recursiveData = RepositoryService.getMetaDataFromAncestorDirectories(repository, branch, path);
>>>>>>> 7e6f9e9a

        return ok(view.render(project, branches, recursiveData, branch, path));
    }

    @With(DefaultProjectCheckAction.class)
    public static Result ajaxRequest(String userName, String projectName, String path) throws Exception{
        PlayRepository repository = RepositoryService.getRepository(userName, projectName);
        ObjectNode fileInfo = repository.getMetaDataFromPath(path);

        if(fileInfo != null) {
            return ok(fileInfo);
        } else {
            return notFound();
        }
    }

    @With(DefaultProjectCheckAction.class)
    public static Result ajaxRequestWithBranch(String userName, String projectName, String branch, String path)
            throws UnsupportedOperationException, IOException, SVNException, GitAPIException, ServletException{
        CodeApp.hostName = request().host();
        PlayRepository repository = RepositoryService.getRepository(userName, projectName);
        ObjectNode fileInfo = repository.getMetaDataFromPath(branch, path);

        if(fileInfo != null) {
            return ok(fileInfo);
        } else {
            return notFound();
        }
    }

    @With(DefaultProjectCheckAction.class)
    public static Result showRawFile(String userName, String projectName, String revision, String path) throws Exception{
        byte[] fileAsRaw = RepositoryService.getFileAsRaw(userName, projectName, revision, path);
        if(fileAsRaw == null){
            return redirect(routes.CodeApp.codeBrowserWithBranch(userName, projectName, revision, path));
        }

        MediaType mediaType = FileUtil.detectMediaType(fileAsRaw, FilenameUtils.getName(path));

        String mediaTypeString = "text/plain";
        String charset = FileUtil.getCharset(mediaType);
        if (charset != null) {
            mediaTypeString += "; charset=" + charset;
        }

        return ok(fileAsRaw).as(mediaTypeString);
    }

    @With(DefaultProjectCheckAction.class)
    public static Result showImageFile(String userName, String projectName, String revision, String path) throws Exception{
        final byte[] fileAsRaw = RepositoryService.getFileAsRaw(userName, projectName, revision, path);
        String mimeType = tika.detect(fileAsRaw);
        return ok(fileAsRaw).as(mimeType);
    }

    private static Tika tika = new Tika();

    public static String getURL(String ownerName, String projectName) {
        Project project = Project.findByOwnerAndProjectName(ownerName, projectName);
        return getURL(project);
    }

    public static String getURL(Project project) {
        if (project == null) {
            return null;
        } else if (RepositoryService.VCS_GIT.equals(project.vcs)) {
            return utils.Url.createWithContext(Arrays.asList(project.owner, project.name));
        } else if (RepositoryService.VCS_SUBVERSION.equals(project.vcs)) {
            return utils.Url.createWithContext(Arrays.asList("svn", project.owner, project.name));
        } else {
            return null;
        }
    }

    public static String getURLWithLoginId(Project project) {
        String url = getURL(project);
        if(url != null) {
            String loginId = session().get(UserApp.SESSION_LOGINID);
            if(loginId != null && !loginId.isEmpty()) {
                url = url.replace("://", "://" + loginId + "@");
            }
        }
        return url;
    }

    @IsAllowed(Operation.READ)
    public static Result openFile(String userName, String projectName, String revision,
                           String path) throws Exception{
        byte[] raw = RepositoryService.getFileAsRaw(userName, projectName, revision, path);

        if(raw == null){
            return notFound(ErrorViews.NotFound.render("error.notfound"));
        }

        return ok(raw).as(FileUtil.detectMediaType(raw, FilenameUtils.getName(path)).toString());
    }
}<|MERGE_RESOLUTION|>--- conflicted
+++ resolved
@@ -92,15 +92,7 @@
 
         PlayRepository repository = RepositoryService.getRepository(project);
         List<String> branches = repository.getBranchNames();
-<<<<<<< HEAD
-
-        if(fileInfo.get("type").textValue().equals("folder") && !path.equals("")){
-            recursiveData.addAll(RepositoryService.getMetaDataFromAncestorDirectories(repository, branch, path));
-        }
-        recursiveData.add(fileInfo);
-=======
         List<ObjectNode> recursiveData = RepositoryService.getMetaDataFromAncestorDirectories(repository, branch, path);
->>>>>>> 7e6f9e9a
 
         return ok(view.render(project, branches, recursiveData, branch, path));
     }
