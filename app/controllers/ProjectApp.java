package controllers;

import models.Project;
import models.ProjectUser;
import models.Role;
import models.User;
<<<<<<< HEAD
import utils.Constants;

=======
import play.Logger;
>>>>>>> 322baa37
import play.data.Form;
import java.io.*;
import org.eclipse.jgit.lib.*;
import org.tigris.subversion.javahl.ClientException;

import play.mvc.Controller;
import play.mvc.Http.MultipartFormData;
import play.mvc.Http.MultipartFormData.FilePart;
import play.mvc.Result;
import views.html.project.newProject;
import views.html.project.projectHome;
import views.html.project.setting;
import views.html.project.memberList;

import java.io.File;
import java.util.ArrayList;
import java.util.List;

/**
 * @author "Hwi Ahn"
 */
public class ProjectApp extends Controller {

    public static Result project(String projectName) {
        return ok(projectHome.render("title.projectHome",
                Project.findByName(projectName)));
    }

    public static Result newProject() {
        return ok(newProject.render("title.newProject", form(Project.class)));
    }

    public static Result setting(String projectName) {
        Form<Project> projectForm = form(Project.class).fill(
                Project.findByName(projectName));
        return ok(setting.render("title.projectSetting", projectForm,
                Project.findByName(projectName)));
    }

<<<<<<< HEAD
    public static Result saveProject() throws IOException {
        Form<Project> filledNewProjectForm = form(Project.class)
                .bindFromRequest();
=======
    public static Result saveProject() throws IOException, ClientException {
        Form<Project> filledNewProjectForm = form(Project.class).bindFromRequest();

        if (!"true".equals(filledNewProjectForm.field("accept").value())) {
            filledNewProjectForm.reject("accept", "반드시 이용 약관에 동의하여야 합니다.");
        }
>>>>>>> 322baa37

        if (filledNewProjectForm.hasErrors()) {
            return badRequest(newProject.render("title.newProject",
                    filledNewProjectForm));
        } else {
            Project project = filledNewProjectForm.get();
<<<<<<< HEAD
            ProjectUser.assignRole(UserApp.currentUser().id,
                    Project.create(project), Role.MANAGER);
=======
            Long newProjectId = Project.create(project);
            RoleCheck.roleGrant(UserApp.currentUser().id, "manager", newProjectId);
>>>>>>> 322baa37

            // create Repository
            if (project.vcs.equals("GIT")) {
                Repository repository = new RepositoryBuilder().setGitDir(
                        new File(GitApp.REPO_PREFIX + project.name + ".git"))
                        .build();
                boolean bare = true;
                repository.create(bare); // create bare repository
<<<<<<< HEAD
=======
            } else if (project.vcs.equals("Subversion")) {
                String svnPath = new File(SvnApp.REPO_PREFIX + project.name).getAbsolutePath();
                new org.tigris.subversion.javahl.SVNAdmin().create(svnPath, false, false, null, "fsfs");
>>>>>>> 322baa37
            } else {
                throw new UnsupportedOperationException("only support git!");
            }

            return redirect(routes.ProjectApp.project(project.name));
        }
    }

    public static Result saveSetting(String projectName) {
        Form<Project> filledUpdatedProjectForm = form(Project.class)
                .bindFromRequest();
        Project project = filledUpdatedProjectForm.get();
        MultipartFormData body = request().body().asMultipartFormData();
        FilePart filePart = body.getFile("logoPath");
        
        if (filePart != null) {
            if (filePart.getFile().length() > 1048576) {
                flash(Constants.WARNING, "project.logo.fileSizeAlert");
                filledUpdatedProjectForm.reject("logoPath");
            } else {
                String string = filePart.getFilename();
                string = string.substring(string.lastIndexOf("."));

                File file = new File(Constants.DEFAULT_LOGO_PATH + projectName + string);
                if (file.exists())
                    file.delete();
                filePart.getFile().renameTo(file);

                project.logoPath = projectName + string;
            }
        }

        if (filledUpdatedProjectForm.hasErrors()) {
            return badRequest(setting.render("title.projectSetting", filledUpdatedProjectForm,
                    Project.findByName(projectName)));
        } else {
            return redirect(routes.ProjectApp.setting(Project.update(project,
                    projectName)));
        }
    }

    public static Result deleteProject(String projectName) {
        Project.delete(Project.findByName(projectName).id);
        return redirect(routes.Application.index());
    }

    public static Result memberList(String projectName) {
        Project project = Project.findByName(projectName);
        return ok(memberList.render("title.memberList", ProjectUser.findMemberListByProject(project.id), project,
                Role.getAllProjectRoles()));
    }

    public static Result addMember(String projectName) {
        User user = User
                .findByLoginId(form(User.class).bindFromRequest().get().loginId);
        Project project = Project.findByName(projectName);
        if(!ProjectUser.isMember(user.id, project.id))
            ProjectUser.assignRole(user.id, project.id, Role.MEMBER);
        else
            flash(Constants.WARNING, "project.member.alreadyMember");
        return redirect(routes.ProjectApp.memberList(projectName));
    }

    public static Result deleteMember(Long userId, String projectName) {
        Long projectId = Project.findByName(projectName).id;
        if (isManager(userId, projectId)) {
            ProjectUser.delete(userId, projectId);
            return redirect(routes.ProjectApp.memberList(projectName));
        } else {
            flash(Constants.WARNING, "project.member.isManager");
            return redirect(routes.ProjectApp.memberList(projectName));
        }
    }

    public static Result updateMember(Long userId, String projectName) {
        Long projectId = Project.findByName(projectName).id;
        if (isManager(userId, projectId)) {
             ProjectUser.assignRole(userId, projectId,
             form(Role.class).bindFromRequest()
             .get().id);
            return redirect(routes.ProjectApp.memberList(projectName));
        } else {
            flash(Constants.WARNING, "project.member.isManager");
            return redirect(routes.ProjectApp.memberList(projectName));
        } 
    }

    public static boolean isManager(Long userId, Long projectId) {
        if(ProjectUser.findRoleByIds(userId, projectId).id.equals(Role.MANAGER))
            return ProjectUser.isManager(projectId);
        else
            return true;
        
    }
}<|MERGE_RESOLUTION|>--- conflicted
+++ resolved
@@ -4,12 +4,8 @@
 import models.ProjectUser;
 import models.Role;
 import models.User;
-<<<<<<< HEAD
 import utils.Constants;
 
-=======
-import play.Logger;
->>>>>>> 322baa37
 import play.data.Form;
 import java.io.*;
 import org.eclipse.jgit.lib.*;
@@ -49,31 +45,17 @@
                 Project.findByName(projectName)));
     }
 
-<<<<<<< HEAD
-    public static Result saveProject() throws IOException {
+    public static Result saveProject() throws IOException, ClientException {
         Form<Project> filledNewProjectForm = form(Project.class)
                 .bindFromRequest();
-=======
-    public static Result saveProject() throws IOException, ClientException {
-        Form<Project> filledNewProjectForm = form(Project.class).bindFromRequest();
-
-        if (!"true".equals(filledNewProjectForm.field("accept").value())) {
-            filledNewProjectForm.reject("accept", "반드시 이용 약관에 동의하여야 합니다.");
-        }
->>>>>>> 322baa37
 
         if (filledNewProjectForm.hasErrors()) {
             return badRequest(newProject.render("title.newProject",
                     filledNewProjectForm));
         } else {
             Project project = filledNewProjectForm.get();
-<<<<<<< HEAD
             ProjectUser.assignRole(UserApp.currentUser().id,
                     Project.create(project), Role.MANAGER);
-=======
-            Long newProjectId = Project.create(project);
-            RoleCheck.roleGrant(UserApp.currentUser().id, "manager", newProjectId);
->>>>>>> 322baa37
 
             // create Repository
             if (project.vcs.equals("GIT")) {
@@ -82,12 +64,9 @@
                         .build();
                 boolean bare = true;
                 repository.create(bare); // create bare repository
-<<<<<<< HEAD
-=======
             } else if (project.vcs.equals("Subversion")) {
                 String svnPath = new File(SvnApp.REPO_PREFIX + project.name).getAbsolutePath();
                 new org.tigris.subversion.javahl.SVNAdmin().create(svnPath, false, false, null, "fsfs");
->>>>>>> 322baa37
             } else {
                 throw new UnsupportedOperationException("only support git!");
             }
