//--- common
.prj {
    color:#202020;
}

.unsupported {
    text-align: center;
    font-size: 14px;
    color: #FFF;
    background-color: #4687FA;
    z-index: 999;
    line-height: 20px;
    padding: 5px 40px;
    font-weight: bold;
    display:none;

    .unsupported-inner {
        width: 1170px;
        margin:0 auto;

        p {
            font-weight: bold;
            padding: 5px 0;

            a:hover {
                color:#fff;

            }
        }
    }
}

.gnb-outer {
    height:40px;
    background-color:#1d2d46;

    &.project-header {
        background-color: rgba(0, 0, 0, 0.35);
        position: absolute;
        width: 100%;
        z-index: 1000;
        padding: 0;

        .gnb-inner {
            .logo {
                &:before, &:after {
                    display: none;
                }
            }
        }
    }
}

.gnb-inner {
    width: 1170px;
    margin:0 auto;
    color:#788ba7;
    height:40px;
}

.gnb-inner {
    .logo {
        float:left;
        background-image: url("@{base-image-path}/yobi-logo.png");
        background-position: 11px 10px;
        background-repeat: no-repeat;
        width:44px;
        height:40px;

        &:before {
            content: " ";
            float: left;
            width: 1px;
            height: 40px;
            background: #373D47;
            border-left: 1px solid #03183A;
        }

        &:after {
            content: " ";
            float: left;
            width: 1px;
            height: 40px;
            background: #373D47;
            border-left: 1px solid #03183A;
            margin-left:40px;
        }
    }

    .gnb-nav {
        float: left;
        margin-left:15px;
        list-style: none;
        font-size: 14px;
        color: #a2a2a2;
        display:block;

        li {
            float:left;
            position: relative;

            &.divider {
                line-height: 40px;
                font-size: 12px;

                &:after {
                    content: "|";
                    color: #a2a2a2;
                    .opacity(35);
                }
            }

            a {
                padding:10px;
                float: none;
                line-height: 40px;
                color:#a2a2a2;
                text-decoration: none;
                .transition(color 0.15s);

                &:hover {
                    color:#FFF;
                }
            }

            &.active {
                a {
                    color:#FFF;
                }

                &:before {
                    content:" ";
                    position: absolute;
                    bottom: -5px;
                    left: 50%;
                    width: 0;
                    height: 0;
                    overflow: hidden;
                    border: 8px solid transparent;
                    border-style: outset outset solid outset;
                    border-bottom-color: #FFF;
                    margin-left: -8px;
                }
            }
        }
    }

    .gnb-usermenu {
        float:right;
        padding:0;
        list-style: none;

        > li {
            float:left;
            margin:5px 0;
            position: relative;

            &.divider {
                line-height: 30px;

                &:after {
                    content: "|";
                    color: #788ba7;
                    .opacity(35);
                }
            }

            &:last-child {
                margin-left:10px;
            }

            form {
              margin:0;
            }

            &.gnb-usermenu-item {
                font-size: 14px;
                color:#788ba7;

                a {
                    line-height: 30px;
                    padding:5px 10px;
                    color:#788ba7;
                    text-decoration: none;
                    .transition(color 0.15s);

                    &:hover {
                        color:#FFF;
                    }

                    &.usermenu-icon-button {
                        font-size: 16px;
                    }
                }
            }

            &.gnb-usermenu-dropdown {
                font-size: 14px;
                color:#788ba7;

                > a {
                    padding:0 10px;
                }

                .gnb-dropdown-toggle {
                    display:inline-block;
                    line-height: 30px;
                    .transition(all 0.15s ease);

                    .caret-text {
                        padding:0 2px;
                    }

                    .caret {
                        margin-left: 5px;
                        vertical-align: middle;
                        display: inline-block;
                        vertical-align: middle !important;
                        width: 0;
                        .transition(all 0.15s ease);
                        height: 0;
                        vertical-align: top;
                        border-top: 4px solid #788ba7;
                        border-right: 4px solid transparent;
                        border-left: 4px solid transparent;
                        content: "";
                    }

                    &:hover, &:focus {
                        color:#FFF;
                        text-decoration: none;

                        .caret {
                            border-top: 4px solid #FFF;
                        }
                    }

                    &.dropdwon-box-btn {
                        background-color:@primary;
                        .border-radius(3px);
                        color:#FFF;
                        padding:0 10px;

                        .caret {
                            border-top: 4px solid #FFF;
                        }
                    }

                }
            }
        }
    }
}

.gnb-search-form {
    margin:0;
    padding:0 10px;
    font-size: 0;
    line-height: 30px;
    margin-top: 5px;

    .dropdown-toggle {
        .border-radius(3px 0 0 3px);
        background-color: #F7F7F7;
    }

    .dropdown-menu > li {
        clear:both;
        display:block;
        float: none;

        a {
            padding:5px 10px;
            line-height: 20px;
        }
    }
}

.search-box {
    .border-radius(3px);
    background-color:#FFF;
    height:30px;
    display: inline-block;
    vertical-align: middle;

    &.select {
        .border-radius(0 3px 3px 0);
    }

    input {
        outline:0 none;
        border:0;
        line-height: 30px;
        padding:5px 10px;
        margin-bottom:3px;
        width: 50px;
        .transition(width .3s ease);

        &:focus {
            width:350px;
        }
    }

    button {
        background:transparent;
        border:0;
        outline:0 none;
        margin: 5px;
    }

}

.project-header-outer {
    background-color: #565656;
    height:120px;
    background-position: center bottom;
    background-repeat: no-repeat;
    background-size: cover;

    .project-header-inner {
        height:inherit;
        background-clip: padding-box;
        background: linear-gradient(to bottom, rgba(0,0,0, 0.5), rgba(0,0,0, 0.3), rgba(0,0,0, 0.1));

        .project-header-wrap {
            height:inherit;
            width:1170px;
            margin:0 auto;
            position: relative;

            .project-header-avatar {
                bottom:-30px;
                left:0px;
                position:absolute;
                width: 80px;
                height: 80px;
                border:5px solid #f9f9f9;
                border-radius: 3px !important;
                background: #fff;

                img {
                    width: 100%;
                    height: 100%;
                    vertical-align: top;
                }
            }

            .project-breadcrumb-wrap {
                position: absolute;
                bottom:18px;
                left:90px;
                padding:2px 10px;
                background-color: rgba(0,0,0,0.55);
                display:inline-block;
                font-weight: bold;

                .border-radius(0 3px 3px 0);

                &.fork {
                    bottom: 5px;
                }

                .project-breadcrumb {
                    line-height: 30px;
                    font-size: 1.5em;

                    .project-author {
                        a {
                            color:#FFF;

                            &:hover {
                                color:#FFF;
                                text-decoration: underline;
                            }
                        }
                    }

                    .project-separator {
                        color:#FFF;
                        padding:0 5px;
                    }

                    .project-name {
                        color:#fc491e;
                        a:hover {
                          color:#fc491e;
                          text-decoration: underline;
                        }
                    }

                    .project-private {
                        color:#788ba7;
                        font-size: 14px;
                        margin-left:5px;
                    }
                }

                .project-origin {
                    font-size: 12px;
                    line-height: 20px;
                    margin-top:-7px;

                    .project-origin-title {
                        color:#788ba7;
                    }

                    .project-origin-name {
                        margin-left:5px;
                        color:#5dbbe0;
                    }
                }
            }

            .project-util-wrap {
                position: absolute;
                bottom:20px;
                right:0;

                .project-util {
                    list-style: none;
                    margin:0;

                    li {
                        float:left;
                        margin-left:15px;
                        position: relative;
                        .icons-ul {
                            margin: 10px 0 10px 25px;
                        }
                    }
                }
            }
        }
    }
}

.page-wrap-outer {
    min-height: 450px;
}

.page-wrap {
    background-color: @white;
    width: 1170px;
    margin: 0 auto;
}

.project-menu-outer {
    background-color:#ececec;
    height:39px;
    border-bottom: 1px solid #ddd;

    .project-menu-inner {
        height:39px;
        width: 1170px;
        margin:0 auto;

        .project-menu-nav {
            list-style: none;
            margin:0;
            height:39px;

            &.project-menu-gruop {
                float:left;
                margin-left:110px;
            }

            li {
                float:left;
                font-size: 14px;
                font-weight: bold;
                position: relative;

                a {
                    display: inline-block;
                    line-height: 30px;
                    padding:5px 20px 4px;

                    &:hover {
                        text-decoration: none;
                        color:#fc491e;
                        background-color: #dadada;
                    }
                }

                &.active {
                    color : #fc491e;
                    font-weight: bold;

                    &:before {
                        content:" ";
                        position: absolute;
                        bottom: 0;
                        left: 50%;
                        width: 0;
                        height: 0;
                        overflow: hidden;
                        border: 8px solid transparent;
                        border-style: outset outset solid outset;
                        border-bottom-color: #ddd;
                        margin-left: -8px;
                    }

                    &:after {
                        content:" ";
                        position: absolute;
                        bottom: -1px;
                        left: 50%;
                        width: 0;
                        height: 0;
                        overflow: hidden;
                        border: 8px solid transparent;
                        border-style: outset outset solid outset;
                        border-bottom-color: #FFF;
                        margin-left: -8px;
                    }
                }
            }
        }

        .project-setting {
            float: right;
        }
    }
}

.project-menu-count {
    display: inline-block;
    font-size: 10px;
    line-height: 18px;
    font-weight: normal;
    min-width: 8px;
    padding: 0 6px;
    background-color: @yobi-primary;
    color: #ECF0F1;
    text-align: center;
    font-family: @fixed-font-family;
    vertical-align: top;
    .border-radius(9px);
}

.project-new-posting {
    font-size: 12px;
    line-height: 14px;
    font-family: @fixed-font-family;
    color: @yobi-primary;
    vertical-align: top;
}

.project-page-wrap {
    width: 1170px;
    margin:20px auto 0;

    label {
      display: inline-block;
    }

    h4 {
        padding:10px 0;
        line-height: 30px;
    }
}

.site-breadcrumb-outer {
    height: 59px;
    border-bottom:1px solid #ddd;

    .site-breadcrumb-inner {
        width: 1170px;
        margin:0 auto;
        height: 59px;

        h3 {
            padding:15px 0 14px;
            line-height: 30px;
        }
    }
}

.page-footer-outer {
    margin-top:50px;
    background-color:@yobi-white;
    padding:10px 0;

    .page-footer {
        margin: 0 auto;
        text-align:center;
        line-height: 34px;
        border-top:1px solid #e8e8e8;
        width:1170px;
    }

    .provider {
        margin-left: 4px;
        font-family: Verdana;
        font-size: 9px;
        color: #333;

        a {
            font-family: Tahoma;
            color:#444;
            font-weight:bold;

            &:hover {
                color: #2cb400;
            }
        }

        .d2-program:hover {
            background-color:#5f5f5f;
            text-decoration:none;

            .d2 {
                color:#32cda0;
            }

            .program {
                color:#fff;
            }
        }
    }
}

.page {
    .border-radius-bottom(20px);

    &.full {
        padding: 0;
    }
    &.code-browse,
    &.plugin-setting {
        padding: 0 20px;
    }

    label { cursor:pointer; .inline-block; }
}

.checkbox {
    .inline-block;
    vertical-align:top;
    margin:2px !important;
}

.forked-from {
    display:inline-block;
    vertical-align:middle;
    padding:7px 10px;
    font-size:11px;

    i { vertical-align:text-bottom; }
}

//----------- index page.
.center-wrap {
    text-align: center;
}

.page {
    .tag-line-wrap {
        text-align:center;
        margin-top:7px;
        margin-bottom: 26px;

        &.signup {
            padding-top: 40px;
            margin-top : 0px;
            .tag-line {
                color: #7C7C7C;
                font-size: 14px;

                span {
                    color: #535353;
                }
            }
        }
        &.login {
            padding-top:80px;
            margin-top:0px;
        }
        &.reset-password {
            padding-top:80px;
            margin-top:0px;
        }
        .title {
            font-size: 3.3em;
            line-height:42px;
            font-weight: normal;
            font-family:@base-font-family;
            .inline-block;

            .highlight {
                color: @yobi-primary;
            }
        }
        .tag-line {
            font-size: 1.2em;
            color: #7c7c7c;
            margin-top:10px;
            span { color:@gray-52; }
        }
    }
    .tag-line-wrap-index {
        margin-top:25px !important;
        margin-bottom:23px !important;
    }
}

.lost-password {
    overflow:hidden;
}

.siteintro {
    border-bottom:1px solid #e8e8e8;

    .siteintro-cover {
        padding:55px 0 65px;
        background-image:url('@{base-image-path}/img_front.jpg');
        background-position: bottom;
        background-size: 100% 170px;
        background-repeat : no-repeat;
        overflow:auto;
        width:750px;
        text-align:center;
        margin:0 auto;
    }

    .siteintro-wrap {
        margin:0 auto;
        text-align:center;
        .site-heading {
            margin:0 ;
            padding:0;
            font-size:34px;
            font-weight:normal;
            color: #333;
        }

        .site-features {
            list-style:none;
            margin:0;
            padding:0;
            clear:both;
            display:block;
            margin-top:5px;

            li {
                color:#808080;
                display:inline-block;
                font-size:16px;
                margin-left:5px;
                font-weight:normal;
                letter-spacing:1.1px;
                &:first-child {
                    margin-left:0;
                }
            }
        }
    }

    .signup-btn {
        margin-top:35px;
        text-align:center;
    }
}


.feature {
    clear:both;
    padding: 0 20px;
    margin:0 auto;
    text-align:center;
    border-bottom:1px solid #e8e8e8;
    position:relative;


    h2 {
        padding:0;
        font-size: 20px;
        font-weight:normal;
        margin-top:-20px;
        display:block;
        padding:10px 20px;
        line-height:20px;
        z-index:2;

        span {
            padding:0 20px;
            background-color:#FFF;
        }
    }

    .feature-wrap {
        list-style:none;
        margin:0 auto;
        padding:0;
        overflow: hidden;
        margin-top:10px;
        margin-bottom:40px;
        width:980px;

        li {
            position:relative;
            float: left;
            width: 280px;
            margin-top:30px;
            margin-left:70px;
            -webkit-box-sizing: border-box;
            -moz-box-sizing: border-box;
            -o-box-sizing: border-box;
            -ms-box-sizing: border-box;
            box-sizing: border-box;


            &:first-child, &:nth-child(4) {
                margin-left:0;
            }

            .feature-image {
                color:@yobi-primary;
                text-align: center;
                position:absolute;
                top:10px;
                left:0;
                font-size:40px;
            }

            .feature-info {
                display:block;
                margin-left:55px;

                .feature-title {
                    padding: 0;
                    margin:0;
                    text-align:left;
                    font-size: 16px;
                }

                .feature-desc {
                    margin:0;
                    padding:0;
                    font-size:13px;
                    text-align:left;
                }
            }
        }
    }
}

.sample {
    overflow: hidden;
    background-color:#f9f9f9;
    padding:80px 20px;
    .sample-wrap {
        width:980px;
        margin:0 auto;
        text-align:center;
        overflow:auto;

        .sample-img {
            background-image:url("@{base-image-path}/laptop-image.png");
            background-size:100% 100%;
            background-position:top center;
            float:left;
            width:480px;
            height:280px;
            text-align:center;
            padding-top:20px;

            img {
                vertical-align:top;
                width:360px;
                height:240px;
            }
        }

        .get-started {
            float:left;
            margin-left:60px;
            width:440px;
            margin-top: 40px;
            text-align:left;

            h2 {
                margin-bottom:20px;
                strong { color:@primary;}
            }
        }
    }
}

.site-guide-outer {
    margin:30px 0 0;

    &.hide {
        margin-top:0px;
        display:none;
    }

    h3 {
        margin:0;
        padding:0;
        font-size: 30px;
        color:@yobi-primary;

        span {
            font-size:14px;
            font-weight:bold;
            color:#333;
        }
    }

    .site-guide-inner {
        margin-top:15px;
        padding:0 130px;
        font-size: 0;

        .guide-wrap {
            list-style : none;
            margin:0;
            padding:0;
            width:100%;
            .border-radius(6px);
            font-size: 0;

            li {
                display: inline-block;
                -webkit-box-sizing: border-box;
                -moz-box-sizing: border-box;
                -o-box-sizing: border-box;
                -ms-box-sizing: border-box;
                box-sizing: border-box;
                padding:20px 15px;
                overflow:hidden;
                position:relative;
                text-align:center;
                margin-left: 0 !important;
                font-size: 14px;
                min-height: 150px;

                h4 {
                    font-size:16px;
                    font-weight:bold;
                }

                p {
                    margin-top:15px;
                    font-size:14px;
                    min-height:60px;
                }

                &:nth-child(odd) {
                    background-color:@yobi-cyan-light;
                }

                &:nth-child(even) {
                    background-color:@yobi-white;
                    border-top:1px solid #f2f4f5;
                    border-bottom:1px solid #f2f4f5;
                    padding: 19px 15px;
                }

                &:nth-child(1) {
                    .border-radius(6px 0 0 6px);
                }

                &:nth-child(2) {
                    border-right: none;
                    border-left: none;
                }

                &:nth-child(3) {
                    border-left: none;
                    .border-radius(0 6px 6px 0);
                }
            }
        }
    }
}

.guide-toggle {
    text-align: center;

    button {
        border:1px solid rgba(0,0,0, .1);
        border-top:none;
        .border-radius(0 0 6px 6px);
        color:@yobi-gray;
        padding:0px 25px;
        display:inline-block;

        i {
            font-size:12px;
        }
    }
}

.content-container {
    .main-stream {
        margin-bottom:15px;
        .activity-streams {
            margin: 0;

            .warning-none {
                font-size:16px;
                padding:15px 20px;
                text-align:center;
                background-color:#8b8b8b;
                color:@yobi-white;
                .border-radius(6px);
            }

            .notification-stream {
                clear:both;
                color:#DDD;
                padding-left:50px;
                position:relative;
                padding-bottom:15px;

                &:before {
                    position:absolute;
                    top:0px;
                    left:17px;
                    content:' ';
                    border-left:1px solid #d2d2d2;
                    width: 1px;
                    height: 100%;
                }



                &:first-child  {
                    &:before { top:20px }
                }

                &:last-child  {
                    &:before { height:30px; }
                }

                .stream-type {
                    display:inline-block;
                    padding:4px 6px;
                    border: 4px solid @state-open;
                    .border-radius(50%);
                    background: #FFF;
                    position:absolute;
                    top:12px;
                    left:0;
                    color:@state-open;
                    text-align:center;
                    line-height:20px;
                    font-size:16px;
                    font-weight:bold;
                    vertical-align: middle;

                    &.closed {border: 4px solid @state-closed; color:@state-closed;}
                    &.changed {border: 4px solid @state-changed;color:@state-changed;}
                    &.rejected {border: 4px solid @state-rejected;color:@state-rejected;}
                    &.warning {border : 4px solid @state-warning;color:@state-warning;}
                    &.merged {border: 4px solid @state-merged;color:@state-merged;}
                }

                .stream-desc {
                    border:1px solid #E0E0E0;
                    border-radius : 5px;
                    padding:4px 7px 7px 7px;
                    cursor:pointer;
                    background:#F8F8F8;

                    &:hover {
                        background:#F8FBFC;

                        &:before {
                            background:#F8FBFC;
                        }
                    }

                    &:before {
                        position:absolute;
                        top:24px;
                        left:45px;
                        content:' ';
                        border:1px solid #E0E0E0;
                        width: 9px;
                        height: 9px;
                        border-width: 0 0 1px 1px;
                        border-style: solid;
                        border-color: #e5e5e5;
                        background: #F8F8F8;
                        .rotate(45deg);
                    }

                    .stream-info {

                        .avatar-wrap { float:left; margin-top:3px; margin-right:15px;}

                        .title {
                            color:#51aacc;
                            font-size:13px;
                            font-weight:bold;
                            overflow:hidden;
                            text-overflow: ellipsis;
                            white-space: nowrap;
                        }

                        .meta {
                            font-size:12px;
                            padding-left:55px;
                            color:#bbb;
                            margin-top:5px;

                            .author {
                                color:#666;
                                font-weight:bold;
                                &:hover {color:@link-hover-color;}
                            }
                        }

                        .message-wrap {
                            margin-top:3px;
                            font-size:12px;
                            color:#888;
                            overflow:hidden;
                            line-height:20px;
                            .transition(all 0.3s ease);
                            min-height:20px;

                            .message {
                                word-break : break-all;
                                line-height:20px;
                            }

                            &.nowrap {
                                min-height:20px;
                                height:20px;
                                .message {
                                    text-overflow: ellipsis;
                                    white-space: nowrap;
                                    overflow: hidden;
                                }
                            }
                        }
                    }
                }

            }

            .activity-stream {
                padding: 1px 0;
                margin-bottom:6px; padding-bottom:6px;
                border-bottom:1px solid #f1f1f1;

                &:first-of-type { padding-top:10px; }
                &:last-child    { border-bottom: 0 none; }

                .user-thumb-wrap {
                    float: left;
                    margin-right: 10px;
                }
                .activity-desc {

                    .header-text {
                        margin-top: 0px;
                        margin-bottom: 6px;
                        font-size: 12px;
                        line-height: 100%;
                        color: #666;
                        overflow: hidden;
                        text-overflow: ellipsis;
                        white-space: nowrap;
                        word-break : break-all;

                        .actor {
                            font-weight: bold;

                            &:hover {
                                color:@yobi-link;
                                text-decoration: none;
                            }
                        }
                        .whereis {
                            font-size: 11px;
                            color: #333;

                            a:hover {
                                color:@yobi-link;
                                text-decoration: none;
                            }

                            .where {
                                color:@yobi-link;
                                font-weight: bold;
                                background-color:#f7f7f7;
                                padding:3px 5px;
                                display: inline-block;
                                .box-shadow(inset 0 0 5px #fff);
                                .border-radius(2px);
                            }
                            .title{
                                font-weight: bold;
                            }
                        }
                        .title { font-size:12px; font-weight:bold; }
                    }
                    .author { font-weight:bold; }
                    .date { color:#bbb; margin-left:5px; }

                    .desc {
                        color: #888;
                        font-size: 11px;
                        /*margin-bottom: 10px;*/
                        overflow: hidden;
                        text-overflow: ellipsis;
                        max-height: 40px;
                        display:-webkit-box;
                        -webkit-line-clamp:2;
                        -webkit-box-orient:vertical;

                        .commit-logs {
                            .commit-log {
                                overflow: hidden;
                                margin-bottom: 5px;
                                &:last-child {
                                    margin-bottom: 0;
                                }
                                .user-thumb-wrap {
                                    width: 18px;
                                    height: 18px;
                                    margin-right: 10px;
                                    display: block;
                                    float: left;
                                    .border-radius(2px);
                                    img {
                                        vertical-align: top;
                                    }
                                }
                                .commit-detail {
                                    font-size: 11px;
                                    margin-left: 30px;
                                    font-family: @fixed-font-family;
                                    .commit-id {
                                        color: @orange;/*#D06930;*/
                                        font-weight:bold;
                                    }
                                    .commit-msg {
                                        color: #808080;
                                    }
                                }
                            }
                        }
                    }
                    .others {
                        line-height: 16px;
                        padding-left: 3px;

                        .num {
                            font-size: 12px;
                            color: #5dbbe0;/*#4489A4;*/
                            margin-left: 3px;
                        }
                        .date {
                            font-size: 11px;
                            color: #999;
                            margin-left: 5px;
                        }
                        .ico {
                            vertical-align: bottom;
                            &.ico-sp-dot {
                                vertical-align: middle;
                                margin: 0 2px;
                            }
                        }
                    }
                }
            }
        }
    }

    .projects-wrap {
        .my-projects-tab {
            margin:0;
        }

        .my-projects {
            border:1px solid #ddd;
            margin-bottom:10px;
            .border-radius(6px 6px 0 0);

            .title {
                background-color:@yobi-cyan-light;
                padding:10px;
                display:block;
                font-weight:bold;
                .border-radius(6px 6px 0 0);

                border-bottom:1px solid rgba(0,0,0, .15);
                margin-bottom:10px;
            }

            .my-project {
                position:relative;
                padding-left: 15px;
                padding-bottom: 10px;
                margin: 1px;

                .my-project-header {
                    .name-wrap {
                        .inline-block;
                        font-size: 14px;
                        color: #777;

                        i { margin-left:3px; }
                        a {
                            .inline-block;
                            strong {
                                text-overflow:ellipsis; overflow:hidden;
                            }
                        }
                    }

                    .ico-wrap {
                        vertical-align:top;
                        margin-top:9px;
                        width: 5px;
                        text-align: right;
                        .inline-block;
                    }
                }
                &.on-desc {
                    .ico-wrap { margin-top:20px; }
                }
            }
            .my-project:first-of-type {
                padding-top:1px;
            }
        }

        .contributors {
            overflow: hidden;
            .contributor {
                float: left;
                width: 32px;
                border: 1px solid #B4B4B4;
                .border-radius(3px);
                margin: 0 8px 10px 0;
                &:nth-child(4n) {
                    margin-right: 0;
                }
            }
        }
        .sp-line {
            height: 1px;
            background-color: @white;
            border-top: 1px solid @gray-d9;
            margin: 10px 0;
        }
        .btn-wrap {
            .btn-wrap-new-project;
        }

        /** Create new project button **/
        .getstarted {
            width:220px;
            padding-top:11px;

            button {
                cursor:pointer;
            }
        }
    }
}

.btn-wrap-new-project {
    margin-top: 0px;
    margin-bottom:20px;
    text-align: center;

    a {
        font-size:15px; /*font-family:"Myriad Pro";*/
        width:180px; height:35px;
        background-color:@orange;
        color:#fff; line-height:35px;
        border-bottom:1px solid #ae5f54;
        .border-radius(5px);
        .inline-block;

        i { vertical-align:middle; margin-bottom:4px; }
    }
}

//------ login page
.login-form-wrap,
.signup-form-wrap {
    position:relative;

    .text {
        width: 386px;
        height: 27px;
        font-size: 12px;
        font-weight: bold;
        margin-bottom: 10px;
        &:focus {
            border: 1px solid @orange;
            outline: none;
        }
        &.password {
            margin-bottom: 15px;
        }
    }

    .alert h4 { font-size:15px; }
}
.login-form-wrap {
    margin-top: 54px;
    width: 400px;
    .center-block;

    .remember-me-wrap {
        margin-top:0px;

        .checkbox {
            margin-left:0px !important;
            margin-top:4px !important;
        }
    }

    .act-row {
        margin-bottom: 42px;
        line-height:22px;
        overflow:auto;
    }

    .btns-row {
        display:block;
        text-align:center;
        margin:0px auto 20px;
    }
}

//---- sign up
.signup-form-wrap {
    width: 400px;
    margin-top: 54px;
    .center-block;

    .text {
        &.email{
            width: 181px;
            margin-right: 10px;
        }
        &.uname {
            width: 181px;
        }
    }

    .act-row {
        text-align:right;
        color: #999999;

        .go-login {
            color: #5C5C5C;
            font-weight:bold;
        }
    }

    .btns-row {
        display:block;
        text-align:center;
        margin:0px auto 20px;
        text-align:center;

    }
}

//-- new project
.form-wrap {
    &.new-project {
        position:relative;
        width:700px;
        margin: 30px auto;

        .text {
            width: 98%;
            &.textarea {
                height: 78px;
                resize: vertical;
            }
        }

        .actions {
            text-align: center;
            position: relative;
        }

        .project-scopes {
            .icon-scope {
                font-size:18px;
                margin:0 10px 20px 7px;
            }
            .note {
                color:#777;
                font-size:11px;
                margin-left:22px;
            }
            label { display: block; }
        }

        .advanced-options {
            padding:10px 0;
            background:#fafafa;
            .border-radius(10px);
        }

        .popover {
            max-width:144px;
        }

        .repo-auth-wrap {
            display:none;
            padding:10px 30px 10px 20px;
            background:#fafafa;
            .border-radius(10px);
        }
    }

    .bordertop {
        padding-top:10px;
        margin-top:10px;
        border-top:1px solid #e5e5e5;
    }
}

.bread-crumb-wrap {
    overflow: hidden;
    .title {
        margin-top: 0;
        font-weight: normal;
        font-size: 26px;
        float: left;
        color: @orange;
    }
    .bread-crumb {
        float: right;
    }
}

//--- projects
.header-wrap {
    margin-top: 30px;
    margin-bottom: 5px;
    padding: 0px;

    .stats-wrap {
        padding: 0px 0px 5px 0px;
        overflow: hidden;
        .stat {
            background-color: #FFF;
            padding: 10px 20px;
            .border-radius(5px);
            height: 31px;
            width: 268px;
            margin-right: 10px;
            float: left;
            &:last-child {
                margin-right: 0;
            }
            .desc {
                font-size: 12px;
            }
            .num {
                float: right;
                font-size: 28px;
                line-height: 1;

                &.all  { color: @orange; }
                &.open { color: #5DBBE0; /*color: #51AACC;*/ }
                &.public { color: #5DBBE0; }
            }
        }

        .stat-projectlist {
            border-bottom:1px solid #c5c5c5;

            &.active {
                box-shadow:inset 0px 2px 2px rgba(0,0,0,0.25);
                border-bottom:none; font-weight:bold;

                &.all     { color: @orange; }
                &.public  { color: #5DBBE0; }
                /*&.private { color: #5DBBE0; }*/
            }
        }

        .stat-issue {
            width:266px; /*240px;*/
            border-bottom:1px solid #c5c5c5;

            &.active {
                box-shadow:inset 0px 2px 2px rgba(0,0,0,0.25);
                border-bottom:none; font-weight:bold;

                .desc {
                    &.all  { color: @orange; }
                    &.open { color: #5DBBE0; /*color: #51AACC;*/ }
                    &.public { color: #5DBBE0; }
                }
            }
        }
    }
}
.bottom-actrow {margin-top:15px;  padding: 6px 2px;}
.issue-list-wrap { clear:both;}

.search-wrap {
    clear:both;
    padding:10px 0;
    height: 30px;

    &.underline {
        border-bottom: 1px solid #ddd;
    }
}

.srch-advanced {
    margin-top:10px;
}

.all-projects {
    margin: 0 0 20px;
    list-style: none;
    clear:both;
    // -- project list -- //
    .project {
        margin: 5px 0px; /*5px 20px;*/
        padding: 10px 0px;
        overflow: hidden;
        border-bottom: 1px solid #DCDCDC;
        .info-wrap {
            .owner-avatar-wrap {
	           overflow:hidden;
                display: inline;
                float: left;
                width: 50px;
                height: 50px;
                margin-right: 10px;
                border: 1px solid #DDD9D9;
                border-radius: 3px !important;
                position: relative;
                img {
                  vertical-align: top;
                  width: 100%;
                  height: 100%;
                }
            }
            .header {
                font-size: 20px;
                font-weight: bold;
                margin-bottom: 5px;

                .yobicon-lock { color:#7F8C8D;}
                .owner-name-small{ color:#999; font-size: 19px; }
            }
            .forked{
              padding:3px 5px;
              text-shadow: none;
              font-size:11px;
              margin-left: 10px;
            }
            .desc {
                margin-left:10px;
                overflow-y: auto;
                max-height: 100px;
                max-width: 647px;
                text-overflow:ellipsis;
                color: #bababa;
            }
            .name-tag {
                margin: 0;
                margin-left:10px;
                font-size: 11px;
                color: #999;
            }
        }
        .stats-wrap {
            margin-top: 0px;
            text-align: right;

            .like {
                .inline-block;
                vertical-align: middle;
                width: 42px;
                text-align: left;
                margin-right: 20px;
                .num {
                    color: #4489A4;
                }
                .ico {
                    vertical-align: text-bottom;
                    margin-right: 3px;
                }
            }

           .members {
               width:100%;
               ul {
                    display:inline-block;
                    padding-left: 50px;
                    overflow:hidden;

                    li {
                        float:right;
                        .avatar-wrap { margin-right:3px; margin-bottom:3px; }
                    }
                }

                strong { color:@secondary; }
           }

           /*.leaveProject { margin-top:2px; }*/
        }
    }

    // -- userinfo -- //
    &.user-streams {
        .project {
            &:first-of-type {
                padding-top:5px;
            }
        }
    }
}

//-- help page

.qas {
    list-style: none;
    margin: 30px 0 0;
    padding: 0;
    .qa {
        margin-bottom: 14px;
        border-bottom: 1px solid #DCDCDC;
        &:last-of-type {
            border-bottom:none;
        }

        .question-wrap, .answer-wrap {
            i {
                font-size:2em;
                vertical-align:middle;
                font-weight:bold;
                &.q { color:#f36c22; }
                &.a { color:#000; margin-right:30px;}
            }
        }

        .question-wrap {
            line-height: 1.2;
            display: table;
            padding: 0 15px; /*10px;*/
            margin-bottom: 14px;
            width:100%;

            .icor {
                margin:17px !important;
                .ico-qa-plus;
            }
            .question {
                width:85%;
                vertical-align: middle;
                display: table-cell;
                font-size: 14px;
                color: #4C4C4C;
                /*.opacity(50);*/
                text-decoration: none;
            }
        }
        .answer-wrap {
            display: none;
            padding: 15px 15px; /*19px 20px;*/
            border-top: 1px solid #DCDCDC;
            background-color: #F3F3F3;
            .ico {
                margin-right: 20px;
            }
            .answer {
                vertical-align: top;
                display: table-cell;
                line-height: 16px;

                text-align: justify;
                word-break: break-all;
                line-height: 180%;
                padding-right:9%
            }
        }
        &.open {
            .question-wrap {
                margin-bottom: 16px;
                width:100%;

                .icor {
                    .ico-qa-minus;
                }
                .question {
                    /*font-size: 20px;*/
                    /*.opacity(100);*/
                }
            }

            .answer-wrap {
                display: table;
            }
        }
    }
}

//-- project setting
.page-title {
    margin-top: 20px;
    font-size: 20px;
    font-weight: normal;

    a {
        display:inline-block; max-width:300px; /* 프로젝트명 */
        overflow:hidden; text-overflow:ellipsis;
        cursor:pointer;
    }

    .gray {
        .opacity(50);
        a { max-width:130px !important; } /* 아이디 */
        a:hover { color:inherit !important; }
    }
}

.bubble-wrap {
    overflow: hidden;
    margin-bottom: 20px;
    .border-radius(5px);/*10px*/
    &.gray {
        background-color: #F7F7F7;
    }
    &.dark-gray {
        background-color: #ECECEC;
        hr {
            border-top:1px solid #d4d4d4;
        }
    }
    &.wp {
        padding: 20px 20px 10px;
    }
}

.box-wrap {
    border-bottom: 1px solid #E9E9E9;
    padding: 0 20px;
    &:last-of-type { border-bottom:none; }

    &.top {
        padding-bottom: 20px;
    }
    &.middle {
        padding: 10px 20px;
    }
    &.bottom {
        padding: 20px 0; /*10px 0;*/
        padding-bottom:12px;
        border-bottom: 0 none;
        text-align: center;
    }

    /* 프로젝트 설정 */
    .setting-box {
        float: left;
        width: 399px;

        &.left {
            padding-right: 20px;
            border-right: 1px solid @white;
            .logo-wrap {
                width:260px; height:188px;
                background-repeat:no-repeat;
                background-size:cover;
                background-position:center;
                .border-radius(10px);
                .inline-block;
            }
            .logo-desc {
                width: 120px;
                font-size: 12px;
                margin-left:10px;
                vertical-align:top;

                .inline-block;
                .point {
                    color: @secondary;
                    font-weight:bold;
                    text-transform:uppercase;
                    display:block; clear:both;
                }

                .descs li {
                    margin-top:10px;
                    &:last-of-type { margin-top:25px; }
                }
            }
        }

        &.right {
            padding-left: 20px;
            border-left: 1px solid @gray-d4;
            .text, .textarea {
                width: 380px;
            }
            .textarea {
                height: 80px; /*111px;*/
                margin-bottom: 0;
                resize:vertical;
            }
        }
    }
}
.cu-label {
    width: 160px;
    padding-right: 45px;
    .inline-block;
    vertical-align: top;
}

.cu-desc {
    .inline-block;
    .note {
        color: #777; /*999;*/
        font-size: 12px;
    }
    .notice {
        color: #DB3A67;
    }
}

label.inline-list {
    margin-left:15px;
    vertical-align: middle;

    &:first-child {
        margin-left: 0;
    }
}

.n-alert.project-del {
    margin-left: 125px;
}
.btn-project-delete {
    margin-left:10px;
}

//--- member
.inner-bubble {
    margin-bottom: 10px;
    position: relative;

    .text {
        &.uname {
            width: 384px;
            margin: 0;
            .border-radius(2px);
        }
    }
}

.members.project {
    margin: 0;
    list-style: none;

    .member {
        border-bottom:1px solid #DDD;
        padding: 10px 5px;
        display:block;
        position: relative;

        .member-name {
            margin-top:2px;
            line-height: 20px;
            font-weight: bold;
        }

        .member-id {
            line-height: 20px;
            color:#ccc;
        }

        &:nth-child(odd) {
            margin-left: 0;
        }

        .member-setting {
            position: absolute;
            right:0;
            top: 15px;

            .owner {
                margin-top:5px;
                padding:5px;
            }
        }
    }
}

.check-all {
    vertical-align: middle;
    text-align:center;
    padding: 0 10px;
}

//-- filters
.filter-wrap {
    display: block;/*inline;*/
    margin:15px 0 10px;
    height:30px;
    position:relative;

    &.small-heights{
        margin: 5px 0 0;
        height: 20px;
    }
    .filters {
        color:#666;
        float: right; margin-top:5px;
        .filter {
            margin-right:10px;
            &.active { font-weight:bold; color:@primary; }
            &:last-of-type { margin:0; }
        }
        i { margin-right: 5px; }
    }
}

//-- milestone
.milestone-legend {
    text-align:left;
    color:#999;
    i {
       .inline-block;
       .border-radius(2px);
       width:35px; height:7px;
       margin:0 3px;

       &.open { background-color: @state-open; }
       &.closed{ background-color : @state-closed;}

       &.gray { background:#B1B1B1;   }
    }
}

.milestone-info {
    margin:10px 0;
    background-color: #fff;
    padding: 4px;

    .progress {
        height:7px;
        width:100%;

        .progress-info {
            clear:both;
            width:100%;
        }
    }
    .meta-info {
        margin:5px;
        .title    { font-size:12px; font-weight:bold; }
        .due-date {
            color: #666;
            &.over { color:@primary; }
            .date  { font-size:11px; }
        }
    }
    .progress-wrap {
        overflow: hidden;
        color: #999;
        font-size: 11px;
    }
    .desc {
        font-size: 11px;
        margin-top: 15px;
        padding: 15px;
        background-color: #EBEBEB;
        border-top:1px solid #D3D3D3;
        .border-radius(2px);
    }
}
.issue-option {
    .milestone-info .meta-info {
        margin:5px 0;
        .due-date { display:block; }
    }
}
.project-home {
    .milestone-info {
        .meta-info {
            .due-date {
                display: block;
            }
        }
        .progress-wrap { margin:0 5px; }
    }
}

.milestones {
    list-style: none;
    margin: 0;

    .milestone {
        border-bottom: 1px solid @gray-d4;
        padding: 15px 0px; /* 15px 30px;*/
        overflow: hidden;
        &:last-of-type { border-bottom:none; }

        .infos {
            width: 80%; /*700px*; /*660px;*/
            float: left;
            .contributors {
                margin: 0;
                list-style: none;
                overflow: hidden;
                .contributor {
                    float: left;
                    margin: 0 5px 5px 0;

                    .img-rounded {
                        width:34px; height:34px;
                        display:block;
                    }
                }
            }
            .meta-info {
                margin:5px 0 10px;
                .title    { font-size:20px; font-weight:bold; }
                .sp       { margin: 0 5px; color:#E4E4E4; }
                .due-date {
                    color: #666;
                    &.over { color:#f36c22; }
                }
            }

            .progress-wrap {
                overflow: hidden;
                color: #999;
                font-size: 11px;
                margin-top:15px;

                .progress {
                    height:14px;
                }

            }
            .desc {
                font-size: 11px;
                margin-top: 15px;
                padding: 15px;
                background-color: #EBEBEB;
                border-top:1px solid #D3D3D3;
                .border-radius(2px);
            }
            .actrow {
                text-align:right;
                padding-top:10px;
            }
        }
        .completion-rate {
            text-align: center;
            font-size: 56px;
            line-height: 1; /*1.3;*/
            letter-spacing: -5px;
            &.done {
                color: @orange;
            }

            i {
                .inline-block;
                font-style: normal;
                font-size: 0.6em;
                vertical-align: top;
                padding-top: 20px;
                margin-left:7px;
            }
        }
    }
}
.milestone-desc {
    background: #f7f7f7;
    padding: 10px 15px;
    margin: 15px 0;
    border: 1px solid #ddd;
    border-width:1px 0;
    .box-shadow(inset 0 0 5px #fff);
    .border-radius(2px);
}

.milesion-wrap {
    .progress {
        background-color: @state-open;

        &.empty { background-color: #B1B1B1; }

        .progress-bar {
            background-color: @state-closed;
            height: inherit;
        }
    }
}
.label.milestone-state {
    margin:0; padding:2px 0px; margin-right:3px;
    width:40px; text-align:center; font-size:11px;

    &.open { background-color:@state-open; }
    &.closed { background-color:@state-closed; }
}

//-- new milestone
.form-wrap {
    &.milestone {
        position:relative;

        .inner {
            &.left {
                margin-right:290px;

                .title-wrap {
                    label {
                        font-weight:bold;
                    }

                    input {
                        height: 30px;
                        width:100%;
                        box-sizing: border-box;
                        -moz-box-sizing: border-box;
                        -webkit-box-sizing: border-box;
                    }
                }

                .content-wrap {
                    label {
                        font-weight:bold;
                    }

                    textarea {
                        width:100%;
                        height: 261px;
                        resize: vertical;
                    }
                }

                .actions {
                    text-align: right;
                    height: 26px;
                    .save {
                        vertical-align: top;
                        margin-right:5px;
                    }
                }
            }

            &.right {
                position:absolute;
                top:22px;
                right:0;
                display:inline-block;
                vertical-align:top;
                width:250px;
                height:385px;
                padding: 15px 10px;
                /*background-color: #ececec;*/
                .border-radius(5px);

                .due-date    { width: 236px; margin-bottom:0; }
                .pika-single { width:232px; }
                .date-picker { margin-top:5px; }

                label { color:#777; }
            }
        }
    }
}

//-- project home
.project-home-header {
    padding:5px 0 ;
    margin-bottom:20px;
    position: relative;

    .project-overview {
        border-left:3px solid #fc491e;
        padding:0 10px;

        h3 {
            line-height: 30px;
            font-size:14px;
            font-weight: normal;

            .markdown-wrap {
                p {
                    margin: 0;
                    display: inline-block;
                }
            }
        }

        .project-description-edit {
            input {
              margin: 0;
            }
        }
    }

    .project-clone-wrap {
        position: relative;
        padding:5px 0;
        .border-radius(6px);

        .project-clone-url {
            text-align: right;
            float:left;
            margin-bottom:0;
            background-color:#FFF;
            width: 175px;
            border:1px solid #DDD;
            border-right:none;
            outline: 0;
            cursor: pointer;
            .border-radius(3px 0 0 3px);
            .transition(width .15s);
            position:absolute;
            right:86px;

            &:focus {
                width:450px;
            }
        }

        .project-clone-button {
            margin-left:0;
            position:absolute;
            right:0;
            width:86px;
            padding:4px 0 !important;
            .border-radius(0 3px 3px 0);
            float:left;
        }
    }
}

.project-home {
    padding: 10px;
    /*font-size: 0;*/

    .issue-wrap {
        margin-bottom:15px;
        a.btn { width:105px; }
    }

    .project-btn-wrap {
        text-align:center;
        padding:5px 0;
        .project-btn-item {
            margin-top:10px;
            display:block;

            a {
                display:block;
            }

            &:first-child {
                margin-top:0;
            }
        }
    }

    .inner {
        background-color: @white;
        /*margin-right: 10px;*/
        margin-bottom:10px;

        font-size: 12px;
        overflow: hidden;
        vertical-align: top;

        .box-shadow(0 1px 0 rgba(0, 0, 0, .05));
        .border-radius(10px);

        &.member-info {
            margin-right: 0;
			height:auto !important;
        }

        &.logo {
            position:relative;
            width:260px; height:188px;
            background-repeat:no-repeat;
            background-position:center;
            .background-size(cover);

            .edit {
                position:absolute;
                top:0px; right:0px;
                color:#fff; text-shadow:1px 1px #000;
                padding:5px 10px;
                font-weight:bold;
                i { vertical-align:middle; }
            }
        }

        &.project-info {
            /*width: 53.3%;/*390px; /*350px;*/

            .infos {
                overflow-y: auto;
                list-style: none;
                margin: 0;
                padding: 10px;
                .info {
                    padding: 6px; /*5px 10px;*/
                    border-bottom: 1px solid #ededed;//@gray-d4;
                    color: #777;
                    &:first-child {
                        padding-top: 0;
                    }
                    &:last-child {
                        padding-bottom: 0;
                        border-bottom: 0 none;
                    }
                    .label-list {
                        span:not(.label) {
                            &:not(:last-child):after {
                                content: ", ";
                            }
                        }
                    }
                }
            }
            button#edit-toggle {
                float: right;
            }
        }

        .project-members {
            list-style: none;
            margin: 0; padding: 10px;

            .member {
                display:block;
                padding: 5px 10px;
                border-bottom: 1px solid #ededed;
                color: #999;
                &:first-child {
                    padding-top: 0;
                }
                &:last-child {
                    padding-bottom: 0;
                    border-bottom: 0 none;
                }

               .name {
                   line-height:24px;
                   margin-left:5px;

                   strong {
                       max-width:180px;
                       overflow:hidden;
                       text-overflow:ellipsis;
					   white-space:nowrap;
                       .inline-block;
                   }
               }
            }
        }

        header {
            background-color: #F8F8F8;
            padding: 10px 0;

            h3 {
                font-size: 12px;/* 16px;*/
                color: #4C4C4C;
                margin: 0;
                .inline-block;
                line-height: 20px;
            }
            .project-status {
                float: right;
                line-height: 19px;
                .ico-like { vertical-align: bottom; }
                .num { color: #4489A4; }
                .sp { color: #ccc; margin: 0 7px; }
            }
        }
    }
}
.project-hometop-wrap {
    display:block; clear:both;
    height:30px;

    .vcs-wrap {
        .repo-info;
        padding:0; line-height:30px;

        .repo-url {
            width:570px;
            font-family:Consolas,Tahoma,Verdana !important;
            background:#f5f5f5;
        }
    }

    .issue-wrap {
        strong.num {
            &.open { color:@blue; }
        }
    }
}

.readme {
    padding: 5px;
    .default {
        padding:20px;
        text-align:center;
        .v { display:inline-block; width:0; height:500px; vertical-align:middle; }
    }
    .readme-wrap {
        .border-radius(10px);
        background-color: @white;
        overflow: hidden;
        header {
            padding: 10px 25px;
            background-color: #F8F8F8;
            border-bottom: 1px solid @gray-d4;
            font-size: 18px;
            .ico {
                vertical-align: middle;
                margin-right: 5px;
            }
        }
        .readme-body {
            padding: 25px;
            font-size: 14px;

            a {
                color:#4183c4;
                text-decoration:none;
            }

            a:hover {
                color:#4183c4;
                text-decoration:underline;
            }

            a:active {
                color:#4183c4;
                text-decoration:none;
            }
        }
    }
}

.project-overview-home {
    h5 {
        margin-bottom:20px;
        border-left: 3px solid @yobi-primary;
        padding-left: 10px;
    }
    small {
        color:#999;
        margin-left:3px;
        width:35px;
        display:inline-block;
    }
    .progress { margin-top:7px; width:100px; height:7px; }
    .num {
        text-align:right;
        padding-right:15px;
    }
    .empty {
        text-align:center;
        p { margin-bottom:15px; color:#999; font-size:13px; }
    }

    .overview-label {
        border-bottom:1px solid #eee;
        padding:5px 0;

        dt { width:120px; line-height:30px; }
        dd { margin-left:140px; line-height:30px; }

        &:first-of-type { padding-top:0; }
        &:last-of-type { border-bottom:none; }
    }

    .overview-assignee {
        .usf-group {
            display:block;
            white-space: nowrap;
            overflow:hidden;
            .text-overflow();
        }
    }

    .overview-pullrequest {
        .title {
            white-space: nowrap;
            display:inline-block;
            .text-overflow();
        }

        .review {
            text-align:right;
            &.disabled { color:#ddd; }
        }
    }
}
.historyAgo {
    font-size:11px;
    font-weight:normal;
    margin-left:3px;
    color:@secondary;

    &.new { color:@primary; }
    &.old { color:#777; }
}

.write-btn-wrap {
    margin: 20px 0;
    text-align: right;
}

.board-view {
    .num {
        color: #51AACC;
        margin-right: 5px;
    }
}

.board-header {
    display:block;
    clear:both;
    border:none;
    margin:15px 0;

    .board-id {
        font-size:14px;
        padding-right: 10px;
        color:#939393;
    }
    .title {
        font-size: 18px;
        line-height: 30px;
        color: #000;
        padding: 10px 20px;
        background-color:@yobi-white-dark;
        word-break:break-all;
        .border-radius(10px);
    }
    .date {
        display:inline-block;
        vertical-align:top;
        line-height:29px;
        margin-right:20px;
        color: #999;
    }
    .badge { color:#fff; }
}

.badge {
    margin-right:25px;
    font-weight:bold;
    color:#FFF;
    padding:5px 15px;
    line-height:20px;
    .border-radius(15px);

    &.badge-issue-open { background-color:@state-open; }
    &.badge-issue-closed { background-color : @state-closed;}
    &.badge-issue-rejected { background-color : @state-rejected;}
    &.badge-issue-merged { background-color: @state-merged;}
    &.badge-issue-conflict { background-color: #C0392B;}
}


.board-body {
    .author-info {
        display:block;
        margin:10px 20px;
    }

    .content {
        padding:0 20px;
        margin-bottom: 20px;
        min-height: 250px;

        a { font-weight:bold; }

        &.empty-content {
            text-align: center;
            background-image:url("@{base-image-path}/no_contents.jpg");
            background-repeat: no-repeat;
            background-position: center 50%;
        }
    }
    textarea.content {
        padding:6px;
    }
}

.empty-result {
    padding:0 20px;
    margin: 20px 0;
    text-align: center;
    min-height: 250px;
    background-image:url("@{base-image-path}/no_contents.jpg");
    background-repeat: no-repeat;
    background-position: center 50%;

}

.attachments {
    ul { list-style-type:none; margin:0; margin-left:18px; }

    .yobicon-paperclip {
        vertical-align: middle;
    }
    .filename {
        margin-left:5px;
    }
    .filesize {
        font-size:10px;
        color:#999;
        margin-left:5px;
    }
    .download {
        margin-left:5px;
        i,span { vertical-align: middle;}
    }
    .attach {
        line-height: 23px;
    }
}

.board-comment-wrap {
    display:block; clear:both;
    font-family:@base-font-family;

    .comment-header {
        color: #222;
        font-size: 16px;
        line-height: 40px;
    }

    .comments {
        margin: 0;
        padding: 0;
        list-style: none;
        .comment-update-form {
          display:none;
          .textarea-box {
            padding-right: 2px;
            margin-bottom: 10px;
          }
          .write-comment-box {
            padding: 10px;
          }
        }

        .comment {
            padding: 10px 0px;
            position: relative;

            .comment-avatar {
                float: left;
                padding-left: 5px;
            }

            .media-body {

                margin-left:52px;
                border:1px solid #BDC3C7;
                .border-radius(3px);

                &:before {
                    position:absolute;
                    top:23px;
                    left:47px;
                    content:' ';
                    width: 9px;
                    height: 9px;
                    border-width: 0 0 1px 1px;
                    border-style: solid;
                    border-color: #BDC3C7;
                    background-color: #f8f8f8;
                    .rotate(45deg);
                }

                .meta-info {
                    height:22px;
                    padding:5px 15px;
                    background-color:#f8f8f8;

                    .yobicon-comment {vertical-align: middle;}

                    .act-row {
                        i {
                            font-size: 20px;
                            line-height: 20px;
                            color: #000;
                            .opacity(20);

                            &.yobicon-edit-2 { margin-top:2px; }
                            &:hover {
                                color:@yobi-link;
                                .opacity(100);
                            }

                            &.vote-heart-disable-hover:hover {
                              color:initial;
                              opacity:0.2;
                              font-size:16px;
                            }
                        }

                        .vote-description-people {
                            color:#3b5998
                        }

                        .vote-heart-on {
                            font-size:16px;
                            color:@yobi-link;
                            opacity:1.0;
                        }

                        .vote-heart-off {
                            font-size:16px;
                        }
                    }

                    .comment_author {font-size:13px; margin-right:5px; }
                    .ago {
                        color:#7F8C8D;

                        .outdated {
                            text-decoration:line-through;
                        }
                     }
                }

                .attach {
                    color: #4489A4;
                    padding:7px 10px;
                    background-color:#f8f8f8;
                    border-top:1px solid #BDC3C7;
                    border-left:1px solid #BDC3C7;

                    &:first-of-type {
                        .border-radius(3px 0 0 0);
                    }
                    .yobicon-paperclip {vertical-align:middle;}
                    .ybtn.download {
                        color: inherit;
                        float: right;
                        background-color: rgba(255,255,255,0.5);

                        &:hover, &:focus {
                            background-color: rgba(255,255,255,0.85);
                        }
                    }
                }

                .comment-body {
                    font-size: 13px;
                    padding:0 15px;

                    a { font-weight:bold;}
                }

            }
            .attach-preview-wrap {
                margin-top: 10px;
            }

            &.author {
                .media-body {
                    &:before { background-color: #E5F0FC; }
                }

                .meta-info { background-color:#E5F0FC; }

                .attach { background-color:#E5F0FC; }
            }
        }

        .reply {
            padding:0;

            .media-body {
                border-top:0px;
                .border-radius(0 0 0 0);
                &:before {
                    content:none;
                }
            }
        }

        .hasReply {
            padding-bottom:0px;
            .media-body {
                .border-radius(3px 3px 0 0);
            }
        }

        .last {
            padding-bottom:10px;
            .media-body {
                .border-radius(0 0 3px 3px);
            }
        }

        .event {
            padding: 10px 0 10px 55px;
            font-size: 14px;
            line-height: 30px;

            .state {
                color:#FFF;
                padding: 6px 0;
                text-align:center;
                display:inline-block;
                width:90px;
                line-height: 14px;
                font-weight:bold;
                .border-radius(5px);
                margin-right:10px;

                i {margin-right:3px;}

                &.merged { background-color: @state-merged;}
                &.closed { background-color: @state-closed;}
                &.open { background-color : @state-open;}
                &.changed { background-color : @state-changed;}
                &.rejected {background: #F39C12;}
                &.conflict {background: #C0392B;}
                &.resolved {background: #468847;}
             }

             em { font-size:12px; color:#7F8C8D; margin-right:5px;}
            .date {
                font-size: 11px;
                color: #aaa;
            }

            /** pullRequest view **/
            .commit-list {
                list-style:none;
                padding:0;
                margin:10px 0 0 102px;
                border:1px solid #ddd;
                background:#fdfdfd;
                .border-radius(3px);

                .commit-info {
                    padding:10px 5px;

                    .commit-id {
                        float:left;
                        color: @yobi-link;
                        font-family: @fixed-font-family;
                        font-size: 12px;
                        width: 70px;
                        text-align: center;
                    }

                    .commitMsg {
                        &.short {
                            margin:0;
                            vertical-align: middle;
                            padding:5px;
                        }
                        &.desc {
                            margin-left:80px;
                            font-family: @fixed-font-family;
                        }
                    }

                    &:nth-child(even) {
                        border-top:1px solid #eee;
                        border-bottom:1px solid #eee;
                    }

                    &:last-child {
                        border-bottom:0;
                    }

                }

                .outdated {
                    text-decoration:line-through;

                    a { text-decoration:line-through;}
                }

                .avatar-wrap {
                    margin-top:-2px;
                    float:right;
                    margin-right:5px;
                }

                .date {
                    float:right;
                    margin-right:15px;
                    margin-top:3px;
                }
            }
        }
    }

}

.commitMsg {
    &.short {
        padding:5px;
        font-size:14px;
        word-break: break-word;
        vertical-align:middle;
        text-overflow: ellipsis;
        white-space: pre-line;
    }

    &.desc { /* pre */
        word-break: break-all;
        word-wrap: break-word;
        font-size:12px;
        background:transparent;
        border:none;
        border-left: 3px solid #F1f1f1;
        font-family:@fixed-font-family;
        color:#666;
        .border-radius(0);
    }
    &.moreBtn { /* button */
        position: relative;
        top: -1px;
        display: inline-block;
        outline:none;
        background-color:transparent;
        border:0;
        line-height: 0;
        margin-left: 3px;

        span {
            display: inline-block;
            background-color: #bbb;
            color: #fff;
            padding: 2px 7px;
            line-height: 6px;
            height: 12px;
            font-size: 12px;
            vertical-align: middle;
            .border-radius(2px);
        }
    }
}

div.markdown-loader {
    font-size: 16px;
    min-height: 140px;
    padding: 15px 20px;
    text-align: left;
    clear: both;
}

div.markdown-preview {
    font-size: 13px;
    overflow-x:auto;
    margin:0px;
    vertical-align : middle;
    border:2px solid #ccc;
    padding:4px 6px;
    .border-radius(0 0 3px 3px);
    background: #FAFAFA;

}

.write-comment-box {
    padding: 0px 0 15px 50px;
    font-family:@base-font-family;

    .write-comment-wrap {
        margin-bottom: 10px;
        position: relative;
        .nav {
          margin-bottom: 0;
        }
        textarea.disabled {
            resize:none;
            height:80px;
            background:transparent;
        }
        input[type="radio"]{
          display: none;
        }

        .comment-update-button{
          margin-top: 10px;
        }

    }

    .comment {
        height: 160px;
        margin: 0;
        resize:vertical;
        .box-shadow(none);
        &:focus {
            border: 1px solid @gray-cc;
        }
    }
    .upload-wrap {
        background:#efefef;
        padding:10px; margin-bottom:10px;
        .border-radius(0px 0px 5px 5px);
    }
    .actrow { margin-top:10px; }
}

.board-footer {
    text-align: right;
    font-size: 0;
    margin-top: 20px;
    .add-btn {
        font-size: 12px;
        color: #888;
        .ico {
            margin-right: 5px;
        }
    }
}
.board-actrow {
    margin:20px 0;
    overflow:auto;
}

.labels-wrap {
    position:relative;

    select { visibility: hidden; }
}

.issue-info {
    padding:15px 0 0 52px;
    &.affix { top: 0; width:219px; }

    dl {
        margin-bottom:20px;

        dd {
            padding:5px 0px;
        }
    }

    p {
        margin-bottom: 5px;
        line-height: 14px;
    }

    .name {
        font-size: 11px;
    }

    .status {
        margin: 0;
        color: #646464;
        font-size: 11px;
        .ico {
            vertical-align: top;
        }
    }
}

// -- new attach files //
.upload-wrap {
    padding:10px !important;

    .help { display:none; }

    .attach-wrap {
        text-align:center;

        .btn-wrap {
            display:inline-block !important;
            margin:0 5px; vertical-align:top;
        }
        .plain {
            display:inline-block;
            line-height:30px;
        }
    }

    .attached-files {
        display:none;
        padding: 0;
        margin-bottom: 0;
        margin-top: 15px;
        border-top: 1px solid #e0e0e0;
        padding: 15px 0px;

        .attached-file {
            display: inline-block;
            width: 355px;
            height: 30px;
            line-height: 30px;
            border: 1px solid #ccc;
            background: #fafafa;
            padding: 0 10px;
            margin-bottom: 5px;
            margin-right: 4px;
            cursor:pointer;
            overflow: hidden;
            -webkit-transition-duration: 0.5s;
            &:hover { border:1px solid @primary; }

            i {
                display:none;
                margin-right:3px;
                vertical-align: middle;
                color:@yobi-blue;
            }
            .name {
                display: inline-block;
                max-width: 120px;
                overflow: hidden;
                text-overflow: ellipsis;
                white-space:nowrap;
                vertical-align:middle;
                -webkit-transition-duration: 0.5s;
            }
            .size { font-size:11px; vertical-align:middle; }

            /* 업로드 하는 도중에는 진행 상태 표시 */
            .progress {
                display: inline-block;
                width: 100px;
                height: 7px;
                margin: 0;
                overflow: hidden;
            }
            .btn-delete {
                display:none;
                width: 30px;
                height: 30px;
                font-size: 1.5em;
                font-weight: bold;
                &:hover { color:@primary; }
            }
            .btn-insert {
                display:none;
                line-height: 20px;
                margin-top: 2px; margin-right: 10px;
                .box-shadow(none);
                &:hover { background:#fff; color:@primary; }
            }

            /* 업로드 완료 후에는 삭제 버튼 표시 */
            &.complete {
               .progress    { display:none; }
               .btn-delete  { display:inline-block; }
               .btn-insert  { display:block; }
            }

            /* 임시 파일 표시 */
            &.temporary {
               i { display:inline-block; }
            }
        }
    }
}
.upload-drop-here {
    position: absolute;
    top: 2px;
    left: 2px;
    right: 2px;
    bottom: 2px;
    border: 3px dashed #FFB23D;
    background: rgba(255,255,255,0.8);
    z-index: 9999;
    display:none;
    pointer-events: none;

    .msg-wrap {
        position:relative;
        width:100%; height:100%;
    }

    .msg {
        position: absolute;
        top: 50%;
        width: 100%;
        margin-top: -13px;
        color: #999;
        font-size: 26px;
        text-align: center;
    }
}
.dragover .upload-drop-here {
    display:block;
}
// -- //

.frm-wrap {
    dl, dt, dd { margin:0; padding:0; }
    dt {
        margin:3px 0px 1px 0px;

        label {
            font-weight:bold;
            margin-right:5px;
        }
    }
}

.issue-option {
    width:100%;
    margin-bottom:16px !important;

    dt { margin-bottom:5px; }
    dd {
        margin:0;
        .btn-group { width:100%; }
        select {
          width: 100%;
        }
    }
    span {
        &.over { color:#f36c22 !important; }
    }
}

.label-editor {
    padding-top:10px;
    border-top:1px solid #ddd;

    .colors-wrap {
        position:relative;
        padding-top: 32px;

        .colorInput {
            position:absolute;
            top:0; left:0; right:0;
        }
    }
}
.content-wrap {
    .text {
        width: 99%; /*946px;/*866px;*/
    }
    textarea.content{
      height: 250px;
    }
    textarea.text {
        resize:vertical;
    }
    .title {
        margin-bottom: 15px;
        font-size:18px;

	}
	.error {
		margin-bottom: 5px;
    }

	.message {
		margin-bottom: 15px;
		color:red;
		font-weight:bold;
	}

    .content {
        height:190px; /*320px;*/
    }
    .actions {
        margin-top: 20px;
        text-align: center;
        position: relative;
    }
    .actrow {
        margin-top:20px;
    }

}

.content-footer {
    padding: 10px 20px;
    background-color: #f5f5f5;
    .border-radius(5px);
}

.post-list-wrap {
    list-style: none;

    &.notice-wrap {
        background-color: #F7F7F7;
        border: 1px solid #ccc;
        .border-radius(6px);

        li:last-child {
            border:none;
        }
    }

    .label-notice {
        background-color: #51aacc;
    }
}

label.issue-item-row {
    display: block;
    margin:0;
}

.post-item {
    padding:10px;
    border-bottom:1px solid #ddd;
    display:block;
    overflow: auto;
    clear: both;

    &.active {
        background-color:#F0F0F0;
        border-left: 8px solid #E6E4E4;
    }

    .mass-update-check {
        vertical-align: middle;
        text-align:center;
        float:left;
        margin-right:15px;

        input {
            margin-top:15px;
        }
    }

    .avatar-wrap {
        margin-right:10px;
        float: left;

        &.assinee {
            margin-right:0;
        }
    }

    .title-wrap {
        display:block;
        line-height: 20px;
        text-overflow: ellipsis;
        white-space: nowrap;
        overflow: hidden;
        position: relative;

        .post-id {
            color:#999;
            margin-right:5px;
            font-size: 13px;
            font-weight: bold;
        }

        .title {
            color:#333;
            font-size:14px;
            font-weight: bold;

            &.project {
                color:#3592b5;
                margin-right: 10px;
            }

            &:hover {
                color:#3592b5;
                text-decoration: none;
            }

            &.name {
                color : #333;

                &:hover {
                    color:#333;
                }
            }

            &.conflict {
                color: #b94a48;

                &:hover {
                    color: #b94a48;
                }
            }

        }
    }

    .infos {
        display:block;
        line-height: 20px;
        font-size:11px;
        color:#999;

        .infos-item {
            margin-right:12px;
            float:left;

            &.infos-link-item {
                &:hover {
                    color:#3592b5;
                    text-decoration: none;
                }
            }

            &.item-count-groups {
                border:1px solid #EEE;
                .border-radius(3px);
                line-height: 14px;
                margin-top:2px;

                .count-groups {
                    margin:0 auto;
                    display:inline-block;
                    text-align: center;
                    padding:0 5px;
                    float: left;

                    &.item-icon {
                        background-color:#F7F7F7;
                        color:#3592b5;
                        font-size: 9px;
                        padding-top:2px;
                        line-height: 12px;
                        border-left:1px solid #EEE;

                        &:first-child {
                            border-left:none;
                        }

                        &.strong {
                            color:@primary;
                        }
                    }

                    &.item-count {
                        padding:0 7px;
                    }
                }
            }

            &.infos-icon-link {
                color:#3592b5;

                i {vertical-align: middle;}

                .size {margin-right:3px;}
                .total {color:#777;}

                &:hover {
                    color:#3592b5;
                    text-decoration: none;
                }
                &.open   {
                    color:@state-open !important;
                }
                &.closed {
                    color:@state-closed !important;
                    .total { color:inherit !important; }
                }
            }

            &.infos-sympathy {
                color:@yobi-orange-dark !important;
                font-weight: bold;
            }

            .upload-progress {
                display: inline-block;
                width: 30px;
                vertical-align: middle;
                overflow: hidden;
                margin-top: 3px;
                .border-radius(5px);

                .bar { height:100%; }
            }

            .infos-icon { color:#777; margin-right:2px; }

            &.over {
                color:@yobi-primary !important;
                .infos-icon { color:@yobi-primary; }
            }
        }
    }
}

.state {
    margin-right:16px;
    margin-top:7px;
    font-weight:bold;
    color:#FFF;
    padding:5px 12px;
    .border-radius(15px);

    &.merged { background-color: @state-merged;}
    &.open { background-color: @state-open; }
    &.closed { background-color : @state-closed;}
    &.rejected { background-color : @state-rejected;}
    &.conflict {background: #C0392B;}
}

.empty-avatar-wrap {
    width:32px;
    height:32px;
}

.mileston-tag {
    font-weight: bold;
    max-width: 135px;
    text-overflow: ellipsis;
    white-space: nowrap;
    overflow: hidden;
    color: darken(@secondary, 10%);
    font-size:11px;
    .border-radius(6px);
}

.overdue {
    color:@yobi-red;
}

.pullRequest-branchInfo {
    code {
        border:none;
        background: transparent;
        color: @yobi-cyan-dark;
        padding: 0;

        a {
            color: @yobi-cyan-dark;
            &.branchName { color:@yobi-cyan; }
        }
    }

    i { font-size:12px; margin:0 5px; color: @yobi-cyan-dark; }
}
.pullRequest-stateInfo {
    margin-top:15px;

    .alert {
        padding:15px;
        font-size:13px;
        font-weight:bold;
        .border-radius(3px);

        i {
            margin-top:-2px;
            font-size:15px;
            vertical-align: middle;
        }

        &.alert-success { color:@yobi-green-dark; }
        &.alert-error   { color:@yobi-red-dark;   }
        &.alert-warning { color:@yobi-yello-dark; }
        &.alert-info    { color:@yobi-cyan-dark;  }
    }
}
.codediff-wrap {
    position:relative;

    .diffs-wrap {
        position:relative;
        display:block;
        margin-right:282px;

        .diff-body {
            position:relative;
            .border-radius(3px);
            min-height:30px;
        }


        .write-comment-box { padding:0; margin-top:20px; }
    }

    .review-wrap {
        position:absolute;
        display:block;
        width:260px;
        min-height:30px;
        top:0; right:0;

        .review-container {
            width:260px;
            position:relative;

            &.affix {
                position: fixed;
                top:10px;
            }

            .review-list {
                overflow:auto;
            }
        }
    }

    .btn-hide-reviewcards {
        position:absolute; right:0;
    }
    .btn-show-reviewcards {
        display:none;
    }

    &.diffs-only {
        .diffs-wrap { width:100%; }
        .review-wrap { display:none; }

        .btn-hide-reviewcards {
            display: none;
        }
        .btn-show-reviewcards {
            display:block;
            position:absolute;
            top:0; right:-52px;
            z-index:10;
        }
    }

    .non-ranged-threads-wrap {
        margin-top:20px;

        .btn-thread-minimize { display:none; }
        .comment-thread-wrap {
            border-right:1px solid #ddd;
            border-left:1px solid #ddd;
            .border-radius(0 3px 3px 0);
        }
    }

    .non-ranged-threads-wrap {
        margin-top:20px;

        .btn-thread-minimize { display:none; }
        .comment-thread-wrap {
            border-right:1px solid #ddd;
            border-left:1px solid #ddd;
            .border-radius(3px);
        }
    }
}

.relative-issue {
    display:none;

    dt { color:#797979; }
    ul {
        margin-left:5px;

        .issue-item {
            padding:0;
            border:none;

            .date { font-size:11px; color:#999; }
        }
    }
}

.vote-wrap {
    display:inline-block;
    margin-left:3px;
    font-size:@base-font-size;
    vertical-align:middle;

    .ybtn  {
        padding:3px 12px !important;
    }

    .heart {
        display:inline-block;
        color:#ddd;
        font-size:11px;
        margin-right:2px;
        vertical-align:middle;
    }

    .desc {
        display:inline-block;
        margin-right:3px;
        vertical-align:middle;
    }

    .count {
        display:inline-block;
        vertical-align: middle;
    }

    .ybtn-watching {
        .heart {
            color:@yobi-primary;
        }
    }
}
.voter-list-wrap {
    display:inline-block;
    margin-left:.3em;
    vertical-align:middle;
    overflow: hidden;
}
.voter-list {
    display:block;
    height:30px;
    list-style:none;

    li {
        float:left;
        margin-right:3px;

        &:last-of-type {
            margin-right:0;
            line-height:30px;
        }
    }

    .usf-group {
        display:inline-block;
        width:30px; height:30px;

        img { width:30px; height:30px; }
    }
}
.voters-dialog {
    width:340px;
    margin-left:-170px;
    text-align:left;

    .close { margin-top:-2px; }

    li {
        margin-bottom:10px;

        &:last-of-type {
            margin-bottom:0;
        }
    }
}

//---- code browse
.code-browse {
    .bubble-wrap {
        padding: 10px;
        .inner-bubble {
            padding: 20px; /*20px 15px 20px 20px;*/
            margin-bottom: 15px;
            border-bottom:1px solid #cfcfcf;
        }
    }
}

.repo-wrap {
    padding:0;
    background:#fff !important;
    overflow:visible !important;
}
.repo-info {
    padding:0px;
    /*text-align:left;/*center;*/
   text-align:right; padding-right:4px;

    .clone-label {
        color: #4D4D4D;
        margin-right: 10px;
        font-weight:bold;

        strong {
            color:#fff; .border-radius(2px);
            font-size: 11px; padding: 4px;
            text-shadow: -1px -1px rgba(0,0,0,0.3);
            margin-right: 5px;
            .bgblue;

            &.Subversion { .bgblue; padding: 8px; }
            &.GIT { .bgblue; /*.bgorange;*/ padding: 8px 27px; }
        }
    }
    .repo-url {
        cursor: text;
        margin: 0;
        /*width: 520px;*/
        width:60%;
        font-family:Consolas,Tahoma,Verdana !important;
        background:#f5f5f5;

        .box-shadow(none);
        .border-radius(2px 0 0 2px);
        &:focus {
            .box-shadow(none);
            border: 1px solid #CCC;
        }
    }
    .copy-btn {
        padding: 0 19px;
        margin-right: 10px;
        margin-top:1px;
        line-height: 28px;
        border: 1px solid #CCC;
        border-left: 0 none;
        vertical-align: top;
        text-decoration: none;
        font-size: 11px;
        font-weight: bold;
        .inline-block;
        .border-radius(0 2px 2px 0);

        &:hover {
            color: @orange;
        }
    }
    .btn-group {
        margin-top:1px;
        .d-label {
            width: 115px; /*155px;*/
        }
    }

}

.branch-label {
    display:inline-block;
    color:#fff;
    font-size:11px;
    background:@yobi-gray;
    text-shadow: none;
    text-align:center;
    min-width:50px;
    height:20px;
    line-height:20px;
    margin: 0 3px 0 0;
    vertical-align: middle;
    .border-radius(2px);

    &.unknown {
        display: none;
    }
    &.branch {
        background-color: @yobi-yello-dark;
    }
    &.tag {
        background-color: @yobi-cyan;
    }
}

.double-sp {
    margin: 15px 0 17px;
}

.minimap-outer {
    display: none;
    position: fixed;
    width: 15px; height: 400px;
    right: 1%; top:192px;
    border: 1px solid rgba(0,0,0,0.3);
    background: rgba(0,0,0,0.5);
    z-index: 999;
    overflow: hidden;

    .minimap-wrap {
        position: relative;
        width:100%; height: 400px;

        .minimap-curr {
            position:absolute;
            width:100%; height:10px;
            background: rgba(255,255,255,0.6);
            z-index: 10;
        }
        .minimap-links {
            position:relative;
            width:100%; height:400px;

            a {
                position:absolute;
                width:100%; min-height:2px;
                background: rgb(255,224,0);
                text-indent:-1000px;
                z-index: 11;
            }
        }
    }
}

.code-browse-wrap {
    position:relative;

    .code-browse-header {
      margin-top:10px;
      margin-bottom:10px;
      display:block; height:34px;
    }
    .code-breadcrumb-wrap {
        display:inline-block;
        padding:0; padding-right:10px;
        color:#555;
        line-height:30px;
        font-size: 15px;
        font-weight:bold;

        a { margin:0 2px; }
        a:after {
            content:'/'; margin-left:4px;
        }
        a:first-of-type { margin-left:0; }
        a:last-of-type {
            color:@primary;
            &:after { content:''; display:inline-block; }
        }
    }

    .nav-tabs {
        margin-bottom:0;
    }

    .actrow {
        clear:both; margin-top:10px;
    }

    /** history **/
    .commit-wrap {
        background-color: @white;

        .commit-id { text-align:center; vertical-align: top; padding:0; }

        .tbody {
            td { padding:10px 15px 10px 5px; }

            .messages { /* see .commitMsg */ }

            .commit-id {
                position:relative;
                text-align:center;
                vertical-align:top;
                padding:12px 3px;
                font-family:@fixed-font-family;
                font-size:12px;
                width: 70px;

                a {
                    color:@secondary;
                    &:hover { color:@link-hover-color; text-decoration:underline; }
                }

                .btn-copy-commitId {
                    display:none;
                    &.hover { background:#f1f1f1; }
                }

                &:hover {
                    .btn-copy-commitId {
                        position:absolute; display:block;
                        top:15px; left:-15px;
                        color:@secondary;
                    }
                }
            }
            .messages { vertical-align:top;}
            .author {
                width: 40px;
                text-align: right;
                line-height:1 !important;
                vertical-align: top;
            }
            .date {
                width: 100px;
                font-size:12px;
                vertical-align: top;
            }
            .browse {
                width:70px;
                text-align:center;
                vertical-align: top;
            }
        }
    }

    /** diff **/
    /** code/diff.scala.html **/
    .commitId {
        color:@secondary;
        margin-top:5px;
        font-family: @fixed-font-family;
    }
    .commitInfo {
        .ago { margin-left:5px; color:#bbb; }
        .commitAuthor {
            float:right; margin-top:5px;
            .avatar-wrap { margin-right:5px; }
        }
        .commitMsg-wrap {
            .commitMsg.short { font-size:18px; white-space:normal; }
            .commitMsg.desc  { margin:5px; font-family: @fixed-font-family;}
        }
        .commitId-wrap { padding:10px 5px; }
    }
    .diff-wrap {
        width:100%; overflow:auto; margin-bottom:20px;
    }

    .diff-wrap + ul.comments {
        margin-top: 15px;
    }

    .compare-wrap {
        .path { padding-left:20px; padding-top:10px; }
        .compare-from { padding-left:20px; }
        .mergely-wrap { margin:0px 20px; }
        .actrow { margin-top:35px; text-align:center; }
    }

    .write-comment-box {
        font-family:@base-font-family;
        padding:5px;
    }

    /** view **/
    .code-viewer-wrap {
        width:100%;
        overflow:auto;
        zoom:1;

        .code-tree {
            display:table-cell;
            width:20%;/*259px;*/
            overflow-x : auto;
            float:left;
            height:100%;
        }

        .code-viewer {
            display:table-cell;
            float:right;
            width:79%;/*680px;*/
            height:100%;
        }
    }
    .code-wrap {
        border:none;
        margin:0 !important;
        padding:0 !important;
        line-height: 16px;
        .border-radius(0px);

       .ace_scrollbar { display:none; }
       .ace_scroller  { right:0 !important; }
    }

    .image-wrap {
        padding:10px;

        img { max-width:100%; }
    }

    .list-wrap { display:none; }

    .file-wrap {
        display:block;
        width:100%;

        p {
            margin: 100px 0; text-align:center;
            .filename { display:block; font-size:20px; }
            .filesize { display:block; font-size:13px; margin-bottom:20px; color:#999; }
        }
    }

    .codebrowser-markdown {
        border: 5px solid #eee;
        border-top: none;
        font-size: 14px;
        padding: 25px;

        p {
            margin: 15px 0;
            text-align: left;
        }
    }

    /** list **/
    .row-fluid   { line-height:40px; }
    .currentPath { font-weight:bold; background:#f7f7f7; }
    .listhead {
        background:#f7f7f7;
        border-bottom:2px solid #efefef;
        margin-bottom:5px;
        height:40px; line-height:40px;
        .commitDate { text-align:right; padding-right:5px; }
        .filename { padding-left:5px; }
    }
    .listitem {
        border-bottom:1px solid #efefef;
        .filename { font-size:10pt; white-space:nowrap; .text-overflow; }
        .commitMsg { font-size:10pt; color:#7e7e7e; .text-overflow; }
        .commitDate { font-size:8pt; color:#7e7e7e; white-space:nowrap; text-align:right; padding-right:5px; }
    }
    [class^="depth-"],[class*=" depth-"] {
        .listhead { display:none; }
        .listitem {
            .filename a { position:relative; }
            .commitMsg { .text-overflow; }
        }
        span.dynatree-icon:before {
           content:''; position:absolute; left:-10px;
           width:10px; height:10px;
           border:1px dotted #ccc;
           border-width:0px 0px 1px 1px;
        }
    }
    span.dynatree-icon {
        margin:0 3px 1px 5px;
    }

    /** ??? **/
    .cell {
        display: table-cell;
        background-color: @white;
        vertical-align: top;

        &.directory-wrap {
            position: relative;
            overflow: auto;
            width: 100%;/*20%, 260px;*/
            padding:15px 5px;
        }
        &.sp-wrap {
            display:none;
            border-left: 4px solid #E6E6E6;
        }
        &.file-wrap {
            width:100%; /*80%, 916px;*/
            overflow-x: auto;

        }
    }

    .directory-header {
        line-height: 34px;
        background-color: #9C9C9C;
        color: @white;
        font-size: 10px;
        padding-left: 20px;
        position: absolute;
        width: 180px;
        display:none;
    }

    .directories {
        margin: 0;
        /*margin-top: 34px;*/
        padding: 0;
        overflow: auto;
        list-style: none;
        min-height: 320px;

        &.view {
            margin-top: 0;
        }
        .directory {
            padding-left: 20px;
            line-height: 50px;
            border-bottom: 1px solid #E6E6E6;
            a {
                white-space: nowrap;
                color: #337581;
            }
            &.selected {
                background-color: #F2F2F2;
            }
        }
    }

    .code-table {
        width: 100%;

        td { padding: 0 15px 0 5px; }

        .thead {
            background-color: #f5f5f5;
            line-height: 34px;
            font-size: 12px;
            border-bottom:1px solid #ccc;
        }

        .tbody {
            font-size: 10pt; color: #666;

            td { line-height: 30px; }
            tr {
                border-bottom: 1px solid #E6E6E6;
                &:last-of-type { border-bottom:none; }
            }
            .message { line-height:150%; }
        }

        .filename {
            padding-left: 10px;
            max-width: 200px;
            display:block;
            color:#000;
            .text-overflow;

            span.dynatree-icon {
                margin-right:5px;
                margin-bottom:1px;
            }
            &.updir {
                span.dynatree-icon { display:none; }
            }
        }

        .updir { font-weight:bold; }

        .messages {
           .number-of-comments { float: right; position: relative; }

           /* fileList */
           span {
               display:block; max-width:50%;
               .text-overflow;
           }
        }

        .author {
            width: 40px;
            text-align: right;
            line-height:1 !important;
        }
        .date {
            width: 100px;
            font-size:12px;
        }
    }

    .file-header {
        margin-top: 10px;
        line-height: 34px;
        background-color: #eee;/*D7D7D7;*/
        border-bottom:1px solid #ccc;
        /*color: #767676;*/
        font-size: 11px;
        padding-left: 15px;
        overflow: hidden;

        .file-info {
            float: left;
            max-width: 70%;/*590px;*/
            .text-overflow;

            span {
                padding-right:5px;
                margin-right:5px;
                border-right:1px solid #ccc;

                &:last-of-type {
                    padding-right:0;
                    margin-right:0;
                    border-right:none;
                }
                &:empty {
                    display:none;
                }
            }
            .commitMsg { font-weight:bold; }
        }

        .nbtn { margin:2px; }
    }
}

.code-view-table {
    td {
        vertical-align: top;
    }
    pre {
        line-height: 1.5;
        padding: 0;
        margin: 0;
        background-color: transparent;
        border: 0 none;
        .border-radius(0);
        font-size: 12px;
    }
    .line-num {
        padding: 10px 6px;
        text-align: right;
        background-color: #F7F7F7;
        border-right: 1px solid #EEE;
        width: 22px;
        .user-select-none;

        > a {
            color: #AAA;
        }
    }
    .code-lines {
        padding: 10px;
        font-size: 0;
        white-space: pre;
        .line {
            margin: 0;
            padding: 0;
            font-size: 12px;
        }
    }
}

//-- user setting2
.profile-frmwrap {
    .avatar-frm {
        display:inline-block;
        vertical-align:top;
        margin:30px; margin-right:50px;

        .avatar-wrap {
            position:relative;

            .progress {
                position:absolute;
                width:130px; height:0px;
                padding:0; margin:0; bottom:0px;
                background:@primary; .opacity(80);
                -webkit-transition-duration:1s;
                &.loading { height:130px; }
            }
        }

        .btn-wrap {
            margin-left:10px;
            .nbtn i { vertical-align:top; margin-right:2px; }
        }
    }

    dl {
        display:inline-block;
    }

    form {
        display:inline-block;
        vertical-align: top;
        margin-right:50px;
        &:last-of-type { margin-right:0px; }
    }

}
#avatarUploaded {
    display:none;

    .msg {
        width: 210px;
        font-size: 11px;
        padding: 5px; margin: 10px 0px;
        text-align: center;
        background: #FFF0E8;
        border: 1px solid #fac7ab;
        color: #F36C22;
        font-weight: bold;
    }
}

//-- user setting.
.user-info-box {
    float: left;
    width:200px;

    .whoami-wrap {
        position:relative; overflow:hidden;
        width:200px; height:200px;
        background-color:#ccc;
        background-position:center;
        .background-size(cover);
        .border-radius(4px);
        .box-shadow(inset 0px 0px 10px rgba(0,0,0,.15));
    }

    .whoami {
        margin-top:15px;

        .name {
            font-size:18px;
            font-weight:bold;
        }
        .edit {
            text-align:right;
            margin-top:5px;
        }

    }

    .user-status {
        margin-top:20px;

        p {
            display:inline-block;
            line-height:2em;
            padding:0 10px;
            height:50px;

            .num {
                display:block;
                color: @primary;
                font-size:2em;
                font-weight:bold;
            }

            .labels {
                display:block;
                color: #707070;
                width: 70px;
                letter-spacing:-1pt;
            }

            &:last-of-type {
                border-left:1px solid #eee;
                padding-left:20px;
            }
        }

        .nbtn {
            margin-top:20px; margin-left:3px;
            text-shadow:1px 1px rgba(0,0,0,0.2);
            i { vertical-align:top; }
        }
    }

    .user-since {
        margin-top: 10px;
        padding:0 10px;

        .since {
            display:block;
            font-size: 14px;
            font-weight:bold;
            color:@primary;
        }
    }

    .btn-wrap {
        text-align: center;
    }

    hr {
        border-top:1px solid #d9d9d9;
    }
}

.user-box {
    margin: 15px 0 25px;
    margin-bottom:0px;
    overflow: hidden;
}

.user-stream-box {
    margin-left: 220px;
    overflow: hidden;
    .h5-title {
      background-color: #615353;

      color: white;
      padding: 5px;
    }
    .days-ago {
      margin-right: 10px;
    }
}

.user-stream-wrap {
    .inner {
        border-bottom:1px solid #c3c3c3;
    }
}

//commit view
.commit-info-wrap {
    padding-left: 10px;
    span {
        .inline-block;
        margin-right: 5px;
        font-size: 11px;
        &.date {
            color: #646464;
        }
        &.sp {
            color: #999;
        }
        &.sha-block {
            color: #646464;
            .num {
                color: #51AACC;
            }
            .commit-id {
                color: #646464;
                font-weight: bold;
            }
        }
    }
}

.diff-code-view-table {
    width: 100%;
    .diff-line-num {
        &:first-child {
            border-left: 1px solid #EEEEEE;
        }
        width: 22px;
        background-color: #F7F7F7;
        padding: 0 6px;
        text-align: right;
        border-right: 1px solid #EEEEEE;
        font-size: 12px;
        line-height: 1.5;
        .user-select-none;

        > a {
            color: #AAA;
        }
    }
    .raw-code {
        padding-left: 10px;
        .point {
            .inline-block;
        }
        &.gc {
            background-color: #EEE;
        }
        &.plus {
            background-color: #CFEAEA;
            .point {
                background-color: #46A4A4;
            }
        }
        &.minus {
            background-color: #FFEBDD;
            .point {
                background-color: #FFA86A;
            }
        }
        pre {
            background-color: transparent;
            border: 0 none;
            .border-radius(0);
            font-size: 12px;
            line-height: 1.5;
            margin: 0;
            padding: 0;
        }
    }
    tr:last-child {
        border-bottom: 1px solid #EEE;
    }
}

.statistics {
    padding: 10px;
    font-size: 0;
}
.statistics-wrap {
    .border-radius(10px);
    overflow: hidden;
    .inline-block;
    width: 425px;
    border-bottom: 1px solid @gray-d4;
    background-color: @white;
    &:nth-child(2) {
        margin-right: 10px;
    }
    &.top {
        display: block;
        width: 860px;
        margin-bottom: 15px;
        .graph-wrap {
            width: 820px;
            margin: 10px 20px;
            min-height: 240px;
        }
    }
    .header {
        background-color: #F8F8F8;
        overflow: hidden;
        padding: 0 20px;
        font-size: 12px;
        color: #999;
        h2 {
            font-size: 16px;
            line-height: 37px;
            color: #4C4C4C;
            margin: 0;
            float: left;
        }
        .desc {
            float: right;
            line-height: 37px;
            .ico {
                margin: 0 3px 0 5px;
            }
        }
    }
    .graph-wrap {
        padding: 10px 20px;
        background-color: @white;
        min-height: 240px;
    }
}

.error-wrap {
    padding:100px 0px;
    text-align:center;

    p {
        font-weight:bold; font-size:16px;
        color:#898989; margin:30px 0;
    }
}
.code-tab, .plugin-tab {
    margin: 15px 0 20px;
}

.actions {
    &:last-child { margin-right:0; }
}

// -- site admin
.site-setting-wrap {
    width: 1170px;
    margin:20px auto 0;

    .site-setting-nav {
        list-style: none;

        li {
            border-left: 4px solid #EEE;
            line-height: 30px;
            margin-top:3px;
            font-size:14px;

            a {
                display:block;
                padding:5px 10px;

                &:hover {
                    background-color:#EEE;
                    text-decoration: none;
                }
            }

            &:first-child {
                margin-top:0;
            }

            &.active {
                border-left:4px solid @primary;
                font-weight: bold;

                a:hover {
                    background: none;
                }
            }


        }
    }

    .title_area {
      overflow:hidden;
      margin-bottom:29px;
      padding-bottom:8px;
      border-bottom:1px solid #ddd;

        h2{
            margin:0;
            font-size:1.5em;
            color:#4c4c4c;
            line-height:30px;
        }

        .form-search{
            margin:0;
        }
    }


    .listhead {
        background:#f7f7f7;
        border-bottom:1px solid #efefef;
        margin-bottom:5px;
        padding:5px 0px;
        line-height:30px;

        .listhead-title{
            padding:0 20px;
        }
    }

    .listitem {
        border-bottom:1px solid #efefef;
        line-height: 70px;

        .avatar-wrap {
            &.list-avatar {
                width:45px;
                height:45px;
                margin-right: 10px;
                margin-top:3px;
                float:left;
            }
        }

        .listitem-col {
            padding: 5px 10px;
            overflow: hidden;
            text-overflow: ellipsis;
            white-space: nowrap;
            word-break : break-all;
            line-height: 50px;
        }

        &:nth-child(even) {
            background-color: #f9f9f9;
        }
    }

    .user-list-wrap {
        list-style: none;

        .user-name {
            display:block;
            margin-left:5px;
            font-size:14px;
            color:#0088cc;
            margin-top:8px;
            line-height: 20px;
            font-weight: bold;
        }

        .user-id {
            display:block;
            margin-left:5px;
            font-size:13px;
            color:#999;
            line-height: 20px;
            font-style:italic;
        }
    }

    .post-list-wrap {
        list-style: none;

        .listitem {
            padding:10px 0;
        }

        .post-info-wrap {
            line-height: 20px;
            margin-top: 5px;

            .post-project {
                font-size:15px;
                font-weight: bold;
                display:inline-block;
                line-height: 20px;
                color:#0088cc;

            }

            .post-info-separator {
                font-size:15px;
                font-weight: bold;
                padding:0 5px;
            }

            .post-title {
                font-size:15px;
                font-weight: bold;
            }

        }

        .post-meta-wrap {
            font-size:11px;
            line-height: 20px;

            .avatar-wrap {
                width:14px;
                height: 14px;
            }

            .post-meta-item {
                margin:0 5px;
            }

            .post-comments {
                i { vertical-align: middle;}
            }
        }
    }

    .project-list-wrap {
        list-style: none;

        .project-name {
            font-size:14px;
            font-weight: bold;
        }
    }

    .mail-btn-wrap {
        text-align: center;
    }

    .mess-mail-wrap {
        input[type="text"] {
            margin:0;
        }
    }
}

// -- pull request
.pull-request-wrap {
    position:relative;
    display: block;
    margin-bottom:20px;
    min-height:55px;

    .field-title {
        display:block;
        font-weight: bold;
    }

    .arrow {
        position:absolute;
        left:50%; top:20px;
        margin-left:-16px;
        text-align:center;
        color: @yobi-gray;
        font-size: 32px;
    }
}

.request-summary {
    float: right;
    width: 100%;
    th {
        text-align: left;
    }
    td {
        text-align: right;
    }
}

.mass-update-wrap {
    &.affix {
        top:0;
        padding:15px 0;
        border-bottom:1px solid rgba(0, 0, 0, 0.1);
        width:100%;
        background: #fff;
        z-index: 900;
    }
}

.mass-update-form {
   position:relative;
   -webkit-transition:padding 0.5s;

   .mass-update-list {
        max-height: 350px;
        overflow-y: auto;
   }
}
.fork-wrap {
    .project-from {
        display:inline-block;
        width:300px;
        vertical-align:middle;
        text-align:center;

        .title { color:@secondary; }
    }

    .arrow {
        display:inline-block;
        vertical-align:middle;
        padding:0 40px;
    }

    .project-to {
        display:inline-block;
        width:550px;
        vertical-align:middle;

        .project-name-wrap {
            display:block;

            .title { color:@primary; }
            .owner {
                display:inline-block;
                font-size:14px;
                padding-top:5px; margin-right:10px;
            }
            .project-name {
                display:inline-block;
                vertical-align:top;
                input { font-size:14px; }
                .help-block { color:#999; }
            }
        }

        .project-public {
            line-height:30px;
        }
    }
}

// -- keymap
.keymap-help {
    padding:20px;
    line-height:30px;
    white-space:nowrap;
    text-align:left;
    font-size:12px;
    width:640px;
    margin-left:-320px;

    .ybtn {
        min-width:20px;
        margin-right:3px;
    }
    .actrow {
        text-align:center;
        margin-top:30px;
    }
}

// -- Help Messages
.help-messages {
    margin-left: 10px;

    p:not(.lead) {
        font-size: 120%;
    }
}

.input-mini-min {
  width: 30px;
  border: none;
  top: 4px;
  position: relative;
  background-color: #F7F7F7;
  text-align: right;
  border: none;
}

.dimmedColor {
  color: #eee;
}

.no-gradient{
  background-image: none;
}

.btn-flat{
    .active {
        color: #fff;
        background-color: #979797;
        text-shadow: none;
        .box-shadow(none);
    }
    .dirty { background-color: @secondary; }
    .btn {
        padding-top: 2px;
        padding-bottom: 2px;
    }
}

.project-category {
  margin-top: 10px;
  border: 2px solid #000;
  border-radius: 5px;
  border-top: 5px solid #000;
  .categotry-header {
    text-shadow: none;
    background-color: #000;
    color: #FFF;
    padding-bottom: 7px;
    font-size: 12px;
  }
  li {
   a {
    font-size: 13px;
    padding-top: 7px;
    padding-bottom: 7px;
   }
  }
}

/** code comments **/
.diff-body tr.comments {
    display:none;
}

.diff-body.show-comments tr.comments {
    display: table-row;
}
.diff-body tr.comment-form {
    td {
        position:relative;
        padding:0; padding-left:5px;
        border:1px solid #ccc;
        border-width:1px 0;

        .review-form {
            position:static;
            max-width: 860px;
            border:0;
            .border-radius(0);
        }
    }
}


/*div#mode-select { text-align:right; }*/
.pullreq-info {clear:both; padding-bottom:10px; margin-bottom:10px; }

.go-zen {
    position: absolute;
    right: 8px;
    margin-top: 14px;
    z-index:999;
}

.textarea-box {
    padding: 0;
    margin: 0;
    display: block;
    padding-right: 14px;
    position:relative;

    textarea {
        .border-radius(0 0 3px 3px);
        width: 100%;
        resize:vertical !important;
        font-size: 12px;
    }
}

.markdown-help {
    margin:5px 0 0;

    .markdown-help-title {
        background-color: #F7F7F7;
        padding:0 10px;
        display: inline-block;
        line-height: 30px;
        border:1px solid #ddd;
        border-bottom: none;
        .border-radius(3px 3px 0 0);

    }

    .markdown-help-nav {
        list-style: none;
        background-color: #F7F7F7;
        border:1px solid #ddd;
        border-bottom: none;
        li {
            display: inline-block;
            padding:5px 10px;
            line-height: 20px;

            .label {
                background-color: #C7C9C9;
                text-shadow:none;
            }

            &.help-nav {
                cursor: pointer;
                position: relative;
                color:#788ba7;

                &:hover {
                    color:#333;
                }

                &.active {
                    color:#333;
                    font-weight: bold;

                    &:before {
                        content: " ";
                        position: absolute;
                        bottom: 0;
                        left: 50%;
                        width: 0;
                        height: 0;
                        overflow: hidden;
                        border: 7px solid transparent;
                        border-style: outset outset solid outset;
                        border-bottom-color: #ddd;
                        margin-left: -7px;
                    }

                    &:after {
                        content: " ";
                        position: absolute;
                        bottom: -1px;
                        left: 50%;
                        width: 0;
                        height: 0;
                        overflow: hidden;
                        border: 7px solid transparent;
                        border-style: outset outset solid outset;
                        border-bottom-color: #FFF;
                        margin-left: -7px;
                    }
                }
            }
        }
    }

    .markdown-help-wrap {
        list-style: none;
        background-color: #FFF;

        .markdown-help-item {
            border-top:none;
            height: 0;
            overflow: hidden;

            &.active {
                border:1px solid #ddd;
                border-top: none;
                border-bottom: none;
                height: auto;
                padding:10px;

            }

            .thead {
                background-color: #F7F7F7;
                .border-radius(6px 6px 0 0);
                border:1px solid #ddd;
                border-bottom: none;

                div {
                    padding:0 10px;
                    line-height: 30px;
                    font-weight: bold;
                }
            }

            .markdwon-syntax-wrap {
                border:1px solid #ddd;

                .markdwon-syntax {
                    padding:10px;

                    pre {
                        padding:0;
                        margin:0;
                        background-color: transparent;
                        border:none;
                    }
                }
            }
        }
    }
}

.conflict-files {
    background:#fefefe; color:#d14;
    font-family: "monospace", Consolas, Tahoma;
    padding:10px;
    .border-radius(2px);
}

.beta {
  font-size: 10px;
  background-color: rgba(255, 255, 255, 0.5);
  border-radius: 3px;
  padding: 2px;
  margin: 0px;
  color: @primary;
}

.diff-body {
    font-family: "monospace", Consolas, Tahoma;

    .isBinary { color:#bbb; text-shadow:-1px -1px #fff; padding:5px 10px; }
    .btnPop { position:absolute; display:none; }

    .diff-partial-outer {
        border: 1px solid #bbb;
        margin-bottom: 20px;

        .diff-partial-inner {
            .diff-partial-meta {
                background-color: #eee;
                border-bottom: 1px solid #bbb;
                height: 30px;
                position:relative;

                .diff-partial-commit {
                    float:left;

                    .diff-partial-commit-id {
                        float:left;
                        padding:5px 2px;
                        font-weight: bold;
                        border-right:1px solid #bbb;
                        width:52px;
                        text-align: center;
                    }
                }

                .diff-partial-file {
                    padding:5px 10px;
                    font-weight: bold;
                    overflow: hidden;
                    white-space: nowrap;
                    word-break : break-all;
                    margin-right: 115px;

                    .filename {
                        color:@base-text-color;
                        font-size:@base-font-size;
                    }
                }

                .diff-partial-utility {
                    position:absolute;
                    top:0;
                    right:0;
                    padding:2px 5px;
                }
            }

            .diff-partial-code {
                overflow: auto;
                overflow-x: auto;
                overflow-y: hidden;

                .patch-header {
                    .path {
                        display:block;
                        color:transparent;
                        font-size:0;
                        .opacity(0);
                        height: 0;
                    }
                }

                table {
                    width: 100%;
                    border-collapse: separate;
                    border-spacing: 0;

                    tr {
                        td {
                            &.linenum {
                                text-align: right;
                                color: rgba(0, 0, 0, 0.3);
                                white-space: nowrap;
                                border-right: 1px solid #e5e5e5;
                                width:50px;
                                padding:0 3px;
                                .user-select(none);
                                cursor: pointer;

                                .line-number {
                                    width: 50px;
                                    height: 20px;
                                    position: relative;

                                    &:before {
                                        position: absolute;
                                        content: attr(data-line-num);
                                        width: 50px;
                                        display: block;
                                    }
                                }

                                .yobicon-comments {
                                    position:absolute;
                                    cursor: pointer;
                                    .opacity(0);
                                    margin-left: -84px;
                                    width: 25px;
                                    margin-top:2px;
                                }
                            }

                            &.code {
                                white-space: nowrap;
                                padding:0 5px;
                                .diff-partial-codeline {
                                    font-family: @fixed-font-family;
                                    background-color: transparent;
                                    border:none;
                                    margin:0;
                                    padding:0;
                                    font-size:12px;
                                    white-space: pre;
                                }
                            }

                            &.diff-comment-box {
                                border:1px solid #e5e5e5;
                                border-left: none;
                                border-right: none;

                                form { margin:0;}

                                .write-comment-box {
                                    padding:15px 0 15px 50px;
                                    margin:0;

                                    .write-comment-wrap {
                                        max-width: 1070px;
                                    }
                                }
                            }
                        }

                        &.add {
                            background-color: #eeffcc;
                        }

                        &.remove {
                            background-color: #fdd;
                        }

                        &.range {
                            color: #999;
                            background-color: #f8f8ff;

                            td {
                                text-align: right;
                                border-right: 1px solid #e5e5e5;

                                &.hunk {
                                    text-align: left;
                                    padding-left:5px;
                                }
                            }
                        }

                        &.comments {
                            display: none;
                            td {
                                padding:0;

                                li {
                                    max-width: 1150px;
                                }
                                /* see .comment-thread-wrap */
                            }
                        }
                    }

                    &.show-comments {
                        tr.comments {
                            display: table-row;
                        }
                    }
                }

                tr.add:hover, tr.remove:hover,tr.context:hover{
                    background-color: #CCE9FF !important;

                    .yobicon-comments {
                        .opacity(100);
                    }
                }

                .linenum:hover .yobicon-comments {
                    opacity: 1.0;
                }

                .linenum-from { min-width:15px; }

                .hide {
                    display:none;
                }
            }
        }
    }

    &.discommentable {
        .linenum .yobicon-comments {
            display:none;
        }
    }
}

div.diff-body[data-outdated="true"] tr:hover .icon-comment {
    visibility: hidden;
}

.comment-thread-wrap {
    border:1px solid #e5e5e5;
    border-width:1px 0px;
    padding:5px;
    padding-bottom:0;
    background-color:#fefefe;
    max-width:876px;
    position:relative;

    .thread-header{
        padding: 5px 10px 10px 10px;

        .badge {
            margin:0; padding:2px 10px;
        }
        .thread-info {
            color:#999; margin:0 10px;
            .commitId { font-family:@fixed-font-family; margin-right:5px; }
            .comments { color:#3592b5; margin-left:10px; }
        }
    }

    .comments {
        margin:0 5px;
        .comment { padding: 2px 0; }
        .media-body { background: #fff; }
    }

    .btn-thread-here {
        display:none;
    }
    .btn-thread-minimize {
        position:absolute;
        top:8px; right:10px;
    }

    .thread-actrow {
        text-align:right;
        padding:5px 5px 10px;
    }

    &.open {
        .box-shadow(inset 5px 0 0 @state-open);
    }

    &.closed {
        .box-shadow(inset 5px 0 0 @state-closed);
    }

    &.fold {
        position:static;
        padding:0; margin:0;
        background: transparent;
        border: none;
        .box-shadow(none);

        .thread-header,
        .thread-actrow,
        .comments,
        .write-comment-form {
            display:none;
        }
        .btn-thread-here {
            position:absolute; z-index:99;
            right:0px; margin-top:0px;
            display:block !important;
        }
        .btn-thread-minimize {
            display:none;
        }

        &.open .btn-thread-here button {
            border-left:3px solid @state-open;
        }
        &.closed .btn-thread-here button {
            border-left:3px solid @state-closed;
        }
    }
}
.comment-thread-wrap + .comment-thread-wrap {
    margin-top:10px;
}
.comment-thread-wrap.fold + .comment-thread-wrap {
    margin-top:0;
}

.review-form {
    display: none;
    padding: 0px 10px; padding-right:6px;
    font-family:@base-font-family;
    .border-radius(6px);

    label { display:inline-block; } /* for Markdown Edit/Preview radio button */

    /*&.arrow-left:before,*/
    &.arrow-top:before,
    &.arrow-bottom:before {
        content: ' ';
        position: absolute;
        width : 12px;
        height: 12px;
        left: 50%;
        border-color:#ccc;
        border-style:solid;
        background-color: #fff;
        .rotate(45deg);
    }
    /*
    &.arrow-left:before {
        top: 23px; left: 0px;
        border-width:0px 0px 1px 1px; margin-left: -7px;
    }
    */
    &.arrow-top:before  {
        top: -7px;
        border-width:1px 0px 0px 1px;
    }
    &.arrow-bottom:before {
        bottom: -7px;
        border-width:0px 1px 1px 0px;
    }

    .author-info-wrap {
        padding: 0px; margin-bottom: 10px;
        display: block; clear: both;
        height: 35px;
    }

    .markdown-help { right:0; }

    .write-comment-box {
        padding:0;
        margin:0;
        margin-left:46px;
    }
}
.review-block { /** ref: yobi.CodeCommentBlock.js **/
    /*background-color:rgba(133,246,150,0.25);*/ /* green */
    background-color:rgba(0,133,255,0.25); /* blue */
    /*background-color:rgba(255,245,0,0.35); /* yellow */
    padding:2px 0;
}
.review-card {
    display:block;
    border: 1px solid #ddd;
    padding: 10px;
    padding-left: 15px;
    margin-bottom: 5px;
    .border-radius(0 3px 3px 0);

    &:last-of-type { margin-bottom:0; }
    &:hover {
        text-decoration:none;
        background-color:#fafafa;
    }

    &.open {
        .box-shadow(inset 5px 0px 0px @state-open);
    }
    &.closed {
        .box-shadow(inset 5px 0px 0px @state-closed);
    }

    .outdated-label {
        .border-radius(3px);
        padding:3px 6px;
        background: @yobi-gray-dark;
        color: @white;
    }

    &:not(.outdated) .outdated-label {
        display: none
    }

    .content {
        display: box;
        display: -webkit-box;
        overflow:hidden;
        text-overflow:ellipsis;
        text-align: justify;
        max-height: 60px;
        -webkit-line-clamp: 3;
        -webkit-box-orient:vertical;
        word-break:break-all;
    }

    .info {
        display:block;
        text-align:right;
        margin-top:10px;
    }

    .date {
        color:#999;
        vertical-align:middle;
    }

    .comments {
        color:#3592b5;
        margin-top:2px;
        margin-left:1px;
    }
}

.warning-none {
  font-size:16px;
  text-align:center;
  background-color: #d4d4d4;
}
.commit-id {
    color:@secondary; padding:2px;
    &:hover { color:@link-hover-color; text-decoration:underline; }
}

.commit-hash { font-family: @fixed-font-family !important;}

.referred-event {
  margin: 0 2px;
  padding: 0px 5px;
  border: 1px solid #ddd;
  background-color: #f8f8f8;
  border-radius: 3px;
}

.branch-list-wrap {
    .thead {
        background-color: #f5f5f5;
        line-height: 34px;
        font-size: 12px;
        border-bottom:1px solid #ccc;
    }
    tr.head {
        background: #fafafa;
    }
    th, td {
        vertical-align:top;
        border:none;
    }
    tr {
        border-bottom:1px solid #e5e5e5;
    }

    .branchName {
        min-width:180px;
        padding-top:13px;

        a { color:@blue;font-family:@fixed-font-family; }

        .headBranch {
            color: #0088cc;
            background-color: #fff;
            border: 1px solid rgba(0, 0, 0, 0.1);
            padding:3px 5px;
            .inline-block;
            .border-radius(3px);
        }
    }

    .commit {
        width:155px; padding-top:13px;
        .commitId { font-family:@fixed-font-family; }
        .date { font-size:11px; color:#777; margin-left:10px; }
    }

    .pullRequest {
        width:170px; padding-top:13px;
        .disabled  { color:#cdcdcd; }
        .pullrequest-state {
            &.open:before {
                content:""; display: inline-block;
                width: 10px; height: 10px; .border-radius(10px);
                margin-right: 5px; vertical-align: middle;
                background-color: #b6da54;
            }
            &.closed:before {
                content:""; display: inline-block;
                width: 10px; height: 10px; .border-radius(10px);
                margin-right: 5px; vertical-align: middle;
                background-color: #fd6956;
            }
            &.merged:before {
                content:""; display: inline-block;
                width: 10px; height: 10px; .border-radius(10px);
                margin-right: 5px; vertical-align: middle;
                background-color: #65c9df;
            }
        }
    }

    .actions {
        width:220px; min-width:220px;
        text-align:right !important;
    }
}

.link {
    color:@yobi-link;

    &:hover {
        color:@yobi-link;
        text-decoration: none;
    }
}

.group-title-head{
  color: #00bff3;
  .border-radius(3px);
  font-size: 12px;
  margin-right: 5px;
  padding: 3px;
}

.my-list-item {
  img {
    width: 20px;
    height: 20px;
    .border-radius(3px);
    border: 1px solid #ececec;
    margin-right: 3px;
  }
  .dummy-25px {
    width: 25px;
    display: inline-block;
  }
}

.search-box-wrap {
    padding-bottom:15px;
    border-bottom: 1px solid #ddd;

    input[type="text"] {
        margin-bottom: 0;
    }

    h3.search-result-title {
        font-size:16px;
        margin-top: 15px;
        font-weight: normal;
        padding:0 15px;

        strong {
            color:#f36c22;
        }
    }
}
.search-category-wrap {
    li {
        font-weight: bold;
        &.empty {
            a { color:#d3d2d3;}
        }
    }
}
.search-list-wrap {
    list-style: none;
    display: block;

    li.search-list-item {
        position: relative;
        display: block;
        float: none;
        margin:0;
        padding:15px;
        border-bottom: 1px solid #ddd;

        &.project {
           padding:15px 15px 15px 60px;
        }
    }

    .avatar-wrap {
        border:1px solid #ececec;
        width:40px;
        height:40px;
        float:left;
        margin-left:-55px;

        img {
            width: 100%;
            height: 100%;
            vertical-align: top;
            border: 0 none;
        }

        &.meta {
            width:20px;
            height:20px;
            float:none;
            margin-left: 0;
        }

        &.comment-author {
            width:20px;
            height:20px;
            margin-left: 0;
        }
    }

    .title-wrap {
        line-height: 30px;
        font-size: 16px;
        font-weight: bold;
        text-overflow: ellipsis;
        white-space: nowrap;
        overflow: hidden;

        .post-id {
            color:#999;
            font-weight: normal;
       }

        .title {
            color:#333;
        }
    }

    .state {
        margin:0;
        margin-right: 5px;
        font-weight: bold;
        color: #FFF;
        font-size: 14px;
        line-height: 20px;
        padding: 5px 10px;
        .border-radius(6px);
    }

    .search-content {
        display: block;
        font-size: 14px;
        padding-left:20px;

        &.np {
            padding-left:0 !important;
        }

    }

    .search-content-body {
        display: block;
    }

    .search-meta-info {
        margin-top:10px;
        font-size: 13px;
        color:#999;
        padding-left:20px;

        &.np {
            padding-left:0 !important;
        }

        .meta-item {
            line-height: 20px;
            margin-right:10px;
        }
    }

    .project-link {
        &:hover {
            color: #3592b5 !important;
        }
    }

    .user-link {
        color: #3592b5 !important;
        font-weight: bold;
    }

    strong.keyword {
        background-color: #6BC4E9;
        padding:2px;
    }

    .search-comment-wrap {
        display: block;
        position: relative;
    }
}

.dropdown-menu>li {
  .my-list-item;
}

.margin-right-15 {
  margin-right: 15px;
}

.howto-resolve-conflict {
    .help {
        padding:10px;
        font-size:12px;
        background:#fefefe;
        .border-radius(2px);

        ol {
            margin-left: 30px;

            code {
                display:block;
                font-weight:normal;
                padding:5px; margin:5px 0;
            }

            .ybtn { margin:0 5px; font-weight:normal !important; }
        }
    }
}

.loginDialog {
    width:460px; margin-left:-230px;
    input { .box-shadow(none); }
    .login-form-wrap { margin:20px auto !important; }
    .error {
        display:none;
        margin-bottom:20px;
        color:#E74C3C;
        .yobicon-error { vertical-align: middle; margin-right:5px; font-size:13px; }
    }
    .act-row {
        margin-bottom:20px;
        input.checkbox { margin-top:4px !important; }
        label.bg-checkbox { display:inline-block; }
    }
    .btns-row { width:auto; }
    .fullsize { width:100%; }
}

.label-head {
    color: #0088cc;
    background-color: #fff;
    border: 1px solid rgba(0, 0, 0, 0.1);
    padding: 3px 5px;
    display: inline-block;
    .border-radius(3px);
}

.confirm-button-vertical {
    width:300px;
    clear:both;
    margin-bottom:10px !important;
    margin-left:0px !important;
}

.label-editor-wrap {
    .new-label-wrap {
        margin:30px auto;

        .form-legend {
            display:block;
            margin-bottom:10px;
        }
        .form-wrap {
            position:relative;
            display:inline-block;
            vertical-align:top;
        }
        .input-label {
            width:214px;
        }
        .btn-submit {
            vertical-align: top;
            min-width:100px;
        }
    }

    .issue-label-list-wrap {
        margin:0 auto;

        .list-head {
            border:1px solid #ddd;
            border-width:2px 0px 0px;
            background: #fafafa;

            .category {
                padding-right:18px;
                line-height:30px;
                text-align:right;
            }
            .name {
                padding-left:8px;
                line-height:30px;
            }
        }
        .list-item {
            .category-name {
                margin-right:2px;
            }

            .table {
                .issue-label {
                    display: block;
                    max-width: 90%;
                    font-size: 12px;
                }
                tr {
                    border-bottom: 1px solid #ddd;
                    &:last-of-type {
                        border-bottom: none;
                    }
                }
                td {
                    border-top: none;
                    &.info {
                        width: 150px;
                        text-align: right;
                    }
                    &.actions {
                        width: 150px;
                        text-align: right;
                        padding-right: 1px;
                    }
                }
            }
        }
    }
}

.webhook-editor-wrap {
    .new-webhook-wrap {
        margin:30px auto;

        .form-legend {
            display:block;
            margin-bottom:10px;
        }
        .form-wrap {
            position:relative;
            display:inline-block;
            vertical-align:top;
        }
        .input-webhook-payload {
            width:355px;
        }
        .input-webhook-secret {
            width:214px;
        }
        .btn-submit {
            vertical-align: top;
            min-width:100px;
        }
    }

    .webhook-list-wrap {
        margin: 0 auto;

        .list-head {
            border: 1px solid #ddd;
            border-width: 0px 0px 2px;
            background: #fafafa;

            .payload-url, .secret {
                padding-left: 8px;
                line-height: 30px;
            }
        }
        .list-item {
            border-bottom:1px solid #ddd;

            h6 {
                padding-left: 8px;
            }

            .truncate {
                white-space: nowrap;
                overflow: hidden;
                text-overflow: ellipsis;
            }

            .table {
                table-layout: fixed;

                .webhook-secret {
                    display: block;
                    font-size: 12px;
                }
                td {
                    border-top: none;
                    &.info {
                        width: 150px;
                    }
                    &.actions {
                        width: 80px;
                        text-align: right;
                        padding-right: 1px;
                    }
                }
            }
        }
    }
}

.category-exclusive {
    margin-right:5px;
    vertical-align: middle;
    cursor:help;

    &.single   { color:@yobi-cyan; }
    &.multiple { color:@yobi-yello-dark; }
}

.edit-label-form {
    margin-top:20px;

    .input-label-name  { margin-left:20px; margin-bottom:0; }
    .select2-container { text-align:left; }
}

.label-preset-colors {
    display:none;/*inline-block;*/
    vertical-align: top;
    margin-top:3px;

    &.edit {
        display:block;
        margin-top:10px;
    }

    .btn-preset-color {
        display: inline-block;
        padding:1px 12px; height:24px;
        /*padding:1px 15px; height:30px;*/
        margin-top:0;
        margin-right:1px;
        line-height:1;
        outline:none;
        border:0;
        .border-radius(2px);
        .box-shadow(inset 0px -1px 1px rgba(0, 0, 0, 0.3));

        &.active {
            .box-shadow(inset 1px 1px 4px rgba(0, 0, 0, 0.25));
        }
    }
    .input-label-color {
        vertical-align:top;
        margin-bottom:0;
        padding:1px 6px;
        padding-left:30px;
        .box-shadow(inset 25px 0 0 #555);
    }
}

.edit-label-category-form {
    input.category-name {
        display:block;
        width:68%;
        margin:20px auto;
        font-size:15px;
        text-align:center;
    }
}

.admin-logged-in-affix {
  z-index:999;
  padding: 10px 10px;
  width:100%;
  color:white;
  font-size:20px;
  background-color: #ad0000;
  text-align: center;
  font-weight: bold;
}

.no-margin-no-padding {
  margin: 0px !important;
  padding: 0px !important;
  box-shadow: none !important;
  border: none !important;
}

.no-text-decoration{
  text-decoration: none !important;
}

.ago-date {
  vertical-align: middle;
}

.watcher-count{
  opacity: 0.9 !important;
  border: 0 !important;
  text-shadow: none;
}

.watch-on {
    background-color: #b6da54 !important;
}

.nofocus{
  outline:0 !important;
}

.watch-btn > button {
  padding: 4px 10px;
<<<<<<< HEAD
=======
}

.title-prefix {
  font-size: 14px;
  font-weight: bold;
  border-radius: 2px;
  color: #3592B5;
>>>>>>> 1aedcfb0
}<|MERGE_RESOLUTION|>--- conflicted
+++ resolved
@@ -6305,8 +6305,6 @@
 
 .watch-btn > button {
   padding: 4px 10px;
-<<<<<<< HEAD
-=======
 }
 
 .title-prefix {
@@ -6314,5 +6312,4 @@
   font-weight: bold;
   border-radius: 2px;
   color: #3592B5;
->>>>>>> 1aedcfb0
 }