--- conflicted
+++ resolved
@@ -266,10 +266,6 @@
                 String reference = Url.removeFragment(event.getUrlToView());
 
                 email.setSubject(event.title);
-<<<<<<< HEAD
-                email.setHtmlMsg(getHtmlMessage(lang, message, urlToView, event.getResource()));
-                email.setTextMsg(getPlainMessage(lang, message, Url.create(urlToView)));
-=======
 
                 Resource resource = event.getResource();
                 if (resource.getType() == ResourceType.ISSUE_COMMENT) {
@@ -277,8 +273,7 @@
                     resource = issueComment.issue.asResource();
                 }
                 email.setHtmlMsg(getHtmlMessage(lang, message, urlToView, resource));
-                email.setTextMsg(getPlainMessage(lang, message, urlToView));
->>>>>>> 04342fc3
+                email.setTextMsg(getPlainMessage(lang, message, Url.create(urlToView)));
                 email.setCharset("utf-8");
                 email.addReferences();
                 email.setSentDate(event.created);
