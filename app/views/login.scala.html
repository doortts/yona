@(message:String, userForm:Form[User]) @home(message, utils.MenuType.NONE) {

<div class="page full">
	<div class="center-wrap tag-line-wrap login">
		<h1 class="title">
			<span class="high-light">Log In for</span> HIVE
		</h1>
		<p class="tag-line">Software development platform for Open Source project.</p>
	</div>
	<div class="login-form-wrap frm-wrap">
		<form action="@routes.UserApp.login()" method="POST">
			<dl>
				<dt>
					<label for="loginId">@Messages("user.loginId")</label>
				</dt>
				<dd>
					<input id="loginId" name="loginId" type="text" class="text email" autocomplete="off">
				</dd>

				<dt>
					<label for="password">@Messages("user.password")</label>
				</dt>
				<dd>
					<input id="password" name="password" type="password" class="text password" autocomplete="off">
				</dd>
			</dl>

			<div class="act-row right-txt">
<<<<<<< HEAD
				<input id="remember-me" type="checkbox" name="rememberMe" class="checkbox" autocomplete="off"><!-- 
			 --><label for="remember-me" class="bg-checkbox">@Messages("title.rememberMe")</label>
			  
			 	<a href="@routes.PasswordResetApp.lostPassword()" class="forgot-password"> 
					<span class="label">@Messages("title.forgotpassword")</span>
			 	</a>
=======
				<input id="remember-me" type="checkbox" name="rememberMe" class="checkbox" autocomplete="off"><!--
			 --><label for="remember-me" class="bg-checkbox">@Messages("title.rememberMe")</label>

				<a href="@routes.PasswordResetApp.lostPassword()" class="forgot-password">
					<span class="label">@Messages("title.forgotpassword")</span>
				</a>
>>>>>>> 53d89320
			</div>

			<div class="btns-row">
				<button type="submit" class="nbtn orange medium">
					<i class="ico ico-user-white"></i>@Messages("button.login")
				</button><!--
			 --><a href="@routes.UserApp.signupForm()" class="nbtn medium"><i class="ico ico-join"></i>@Messages("title.signup")</a>
			</div>
		</form>
	</div>
</div>

}<|MERGE_RESOLUTION|>--- conflicted
+++ resolved
@@ -26,21 +26,12 @@
 			</dl>
 
 			<div class="act-row right-txt">
-<<<<<<< HEAD
 				<input id="remember-me" type="checkbox" name="rememberMe" class="checkbox" autocomplete="off"><!-- 
 			 --><label for="remember-me" class="bg-checkbox">@Messages("title.rememberMe")</label>
 			  
 			 	<a href="@routes.PasswordResetApp.lostPassword()" class="forgot-password"> 
 					<span class="label">@Messages("title.forgotpassword")</span>
 			 	</a>
-=======
-				<input id="remember-me" type="checkbox" name="rememberMe" class="checkbox" autocomplete="off"><!--
-			 --><label for="remember-me" class="bg-checkbox">@Messages("title.rememberMe")</label>
-
-				<a href="@routes.PasswordResetApp.lostPassword()" class="forgot-password">
-					<span class="label">@Messages("title.forgotpassword")</span>
-				</a>
->>>>>>> 53d89320
 			</div>
 
 			<div class="btns-row">
