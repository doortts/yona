
<ul class="nav nav-pills pull-right">
    
    <li class=""><a href="@routes.ProjectApp.project(1)">홈</a></li>
    @roleCheck(session.get("userId"), utils.RoleCheck.PERMISSION_BOARD, "1"){
        <li class=""><a href="@routes.BoardApp.boardList(1)">게시판</a></li>
    }
<<<<<<< HEAD
    <li class=""><a href="@routes.BoardApp.boardList(1)">게시판</a></li>
    <li><a href="#">코드</a></li>
    <li class=""><a href="@routes.IssueApp.list(1)">이슈</a></li>
=======
    @roleCheck(session.get("userId"), utils.RoleCheck.PERMISSION_CODE, "1"){
        <li><a href="#">코드</a></li>
    }
    @roleCheck(session.get("userId"), utils.RoleCheck.PERMISSION_ISSUE, "1"){
        <li class=""><a href="@routes.IssueApp.list(1, 0, "", "", "", 5)">이슈</a></li>
    }
    
>>>>>>> 3b52d144
    <li><a href="#">위키</a></li>

    @roleCheck(session.get("userId"), utils.RoleCheck.PERMISSION_PROJ_SETTING, "1"){
        <li><a href="@routes.ProjectApp.setting(1)">프로젝트 관리</a></li>
    }
</ul><|MERGE_RESOLUTION|>--- conflicted
+++ resolved
@@ -5,20 +5,14 @@
     @roleCheck(session.get("userId"), utils.RoleCheck.PERMISSION_BOARD, "1"){
         <li class=""><a href="@routes.BoardApp.boardList(1)">게시판</a></li>
     }
-<<<<<<< HEAD
-    <li class=""><a href="@routes.BoardApp.boardList(1)">게시판</a></li>
-    <li><a href="#">코드</a></li>
-    <li class=""><a href="@routes.IssueApp.list(1)">이슈</a></li>
-=======
     @roleCheck(session.get("userId"), utils.RoleCheck.PERMISSION_CODE, "1"){
         <li><a href="#">코드</a></li>
     }
     @roleCheck(session.get("userId"), utils.RoleCheck.PERMISSION_ISSUE, "1"){
-        <li class=""><a href="@routes.IssueApp.list(1, 0, "", "", "", 5)">이슈</a></li>
+        <li class=""><a href="@routes.IssueApp.list(1)">이슈</a></li>
     }
     
->>>>>>> 3b52d144
-    <li><a href="#">위키</a></li>
+   <li><a href="#">위키</a></li>
 
     @roleCheck(session.get("userId"), utils.RoleCheck.PERMISSION_PROJ_SETTING, "1"){
         <li><a href="@routes.ProjectApp.setting(1)">프로젝트 관리</a></li>
