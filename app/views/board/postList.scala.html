--- conflicted
+++ resolved
@@ -1,18 +1,16 @@
-@(title:String, project:Project, page:com.avaje.ebean.Page[Posting], param:AbstractPostingApp.SearchCondition)
+@(title:String, project:Project, page:com.avaje.ebean.Page[Post], param:BoardApp.SearchCondition)
+
+@play.Logger.debug("board view")
 
 @import utils.TemplateHelper._
 @import utils.AccessControl._
 @import scala.collection.immutable.Map
 
-<<<<<<< HEAD
 @** header(label:String, key:String) = {
-=======
-@header(label:String, orderBy:String) = {
->>>>>>> 3d4424da
   <th>
-    <a orderBy="@orderBy" href="@routes.BoardApp.posts(project.owner, project.name)">@label</a>
-    @if(orderBy == param.orderBy){
-      @if(param.orderDir == "desc"){
+    <a key="@key" href="@routes.BoardApp.posts(project.owner, project.name)">@label</a>
+    @if(key == param.key){
+      @if(param.order == "desc"){
         <i class="icon-chevron-down"></i>
       } else {
         <i class="icon-chevron-up"></i>
@@ -30,8 +28,8 @@
     <div class="search-wrap board">
       <div class="inner">
         <form method="get" id="option_form">
-          <input type="hidden" name="orderBy" value="@param.orderBy">
-          <input type="hidden" name="orderDir" value="@param.orderDir">
+          <input type="hidden" name="key" value="@param.key">
+          <input type="hidden" name="order" value="@param.order">
           <input type="hidden" name="pageNum" value="@param.pageNum">
           <input name="filter" class="text" type="text" placeholder="현재 게시글에서 검색" value="@param.filter"><button type="submit" class="btn search-btn underConstruction">SEARCH</button>
         </form>
@@ -51,26 +49,12 @@
 
   <div class="filter-wrap board">
       <div class="filters" id="order">
-<<<<<<< HEAD
           <a href="#" key="date" class="filter underConstruction @if(param.key == "date"){ active }">
 			<i class="ico btn-gray-arrow @if(param.key == "date" && param.order == "desc"){down}"></i>날짜순
           </a>
           
           <a href="#" key="commentCount" class="filter underConstruction @if(param.key == "commentCount"){ active }">
             <i class="ico btn-gray-arrow @if(param.key == "commentCount" && param.order == "desc"){down}"></i>댓글순
-=======
-          <a href="#" orderBy="date" class="filter underConstruction">
-              @if(param.orderBy == "date"){
-                  <i class="ico btn-gray-arrow @if(param.orderDir == "desc"){down}"></i>
-              }
-                  날짜순
-          </a>
-          <a href="#" orderBy="commentCount" class="filter active underConstruction">
-              @if(param.orderBy == "commentCount"){
-                  <i class="ico btn-gray-arrow @if(param.orderDir == "desc"){down}"></i>
-              }
-                  댓글순
->>>>>>> 3d4424da
           </a>
       </div>
   </div>
@@ -86,7 +70,7 @@
           </div>
           <div class="right-panel">
             <div class="comment-wrap">
-                <i class="ico ico-comment-bubble"></i><span class="num">@post.comments.size</span>
+                <i class="ico ico-comment-bubble"></i><span class="num">@post.commentCount</span>
             </div>
             <a href="@routes.UserApp.userInfo(post.authorLoginId)" class="author-avatar img-rounded pull-right">
             <img class="user-picture" src="@User.findByLoginId(post.authorLoginId).avatarUrl" alt="@post.authorName" width="34" height="34"></a>
