--- conflicted
+++ resolved
@@ -94,27 +94,11 @@
 				<ul class="user-streams all-projects">
 					@for(project <- user.myProjects()){
 
-<<<<<<< HEAD
 					<li class="project">
 						<div class="info-wrap">
 							<div class="header">
 								<a href="@routes.UserApp.userInfo(project.owner)">@project.owner</a> / <a href="@routes.ProjectApp.project(project.owner, project.name)" class="project-name">@project.name</a>
 								@if(!project.share_option){ <i class="ico ico-lock"></i> }
-=======
-					<li class="user-stream">
-						<h3 class="project-name">
-							<a href="@routes.ProjectApp.project(project.owner, project.name)">@project.owner/@project.name</a>
-						</h3>
-						<div class="stream-desc-wrap">
-							<div class="stream-desc">
-                                <p class="tags">
-                                @for(tag <- project.tags) {
-                                    <span class='label label-info'>@tag.name</span>
-                                }
-                                </p>
-								<p class="nm">@project.overview</p>
-								<p class="date">Last updated @agoString(project.ago)</p>
->>>>>>> 1867855e
 							</div>
 							<div class="desc">@project.overview</div>
 							<p class="name-tag">
