@(currPage: String,id: Long)
@chooseMenu(targets: String*) = @{
    var menuState =""
    for(target <- targets)  {
        if(target.equals(currPage)){
            menuState = "active"
        }
    }
    menuState
}
<div class="well" style="padding: 8px 0;">
    <ul class="nav nav-list">
        <li class="nav-header">프로젝트 관리</li>
<<<<<<< HEAD
        <li class="@chooseMenu("프로젝트 설정")">
            <a href="/project/@id/setting"><i class="icon-cog"></i>설정</a>
        </li>
        <li class="@chooseMenu("맴버")">
            <a href="#"><i class="icon-user"></i>멤버</a>
        </li>
        <li class="@chooseMenu("마일스톤 리스트","마일스톤 관리")">
            <a href="/project/@id/milestones"><i class="icon-gift"></i>마일스톤</a>
        </li>
        <li class="@chooseMenu("플러그인")">
            <a href="#"><i class="icon-wrench"></i>플러그인</a>
        </li>
=======
        <li class="@if(currPage.equals("프로젝트 설정")) {active}"><a href="@routes.ProjectApp.setting(id)"><i class="icon-cog"></i>설정</a></li>
        <li><a href=""><i class="icon-user"></i>멤버</a></li>
        <li class="@if(currPage.equals("마일스톤 리스트")) {active}"><a href="/project/@id/milestones"><i class="icon-gift"></i>마일스톤</a></li>
        <li><a href="#"><i class="icon-wrench"></i>플러그인</a></li>
>>>>>>> e4923e81
        <li class="divider"></li>
        <li class="@chooseMenu("Help")">
            <a href="#"><i class="icon-book"></i>Help</a>
        </li>
    </ul>
</div> <!-- /well --><|MERGE_RESOLUTION|>--- conflicted
+++ resolved
@@ -11,25 +11,18 @@
 <div class="well" style="padding: 8px 0;">
     <ul class="nav nav-list">
         <li class="nav-header">프로젝트 관리</li>
-<<<<<<< HEAD
         <li class="@chooseMenu("프로젝트 설정")">
-            <a href="/project/@id/setting"><i class="icon-cog"></i>설정</a>
+            <a href="@routes.ProjectApp.setting(id)"><i class="icon-cog"></i>설정</a>
         </li>
         <li class="@chooseMenu("맴버")">
             <a href="#"><i class="icon-user"></i>멤버</a>
         </li>
         <li class="@chooseMenu("마일스톤 리스트","마일스톤 관리")">
-            <a href="/project/@id/milestones"><i class="icon-gift"></i>마일스톤</a>
+            <a href="@routes.MilestoneApp.milestones(id)"><i class="icon-gift"></i>마일스톤</a>
         </li>
         <li class="@chooseMenu("플러그인")">
             <a href="#"><i class="icon-wrench"></i>플러그인</a>
         </li>
-=======
-        <li class="@if(currPage.equals("프로젝트 설정")) {active}"><a href="@routes.ProjectApp.setting(id)"><i class="icon-cog"></i>설정</a></li>
-        <li><a href=""><i class="icon-user"></i>멤버</a></li>
-        <li class="@if(currPage.equals("마일스톤 리스트")) {active}"><a href="/project/@id/milestones"><i class="icon-gift"></i>마일스톤</a></li>
-        <li><a href="#"><i class="icon-wrench"></i>플러그인</a></li>
->>>>>>> e4923e81
         <li class="divider"></li>
         <li class="@chooseMenu("Help")">
             <a href="#"><i class="icon-book"></i>Help</a>
