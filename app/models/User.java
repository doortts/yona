/**
 * Yobi, Project Hosting SW
 *
 * Copyright 2012 NAVER Corp.
 * http://yobi.io
 *
 * @author Ahn Hyeok Jun
 *
 * Licensed under the Apache License, Version 2.0 (the "License");
 * you may not use this file except in compliance with the License.
 * You may obtain a copy of the License at
 *
 *   http://www.apache.org/licenses/LICENSE-2.0
 *
 * Unless required by applicable law or agreed to in writing, software
 * distributed under the License is distributed on an "AS IS" BASIS,
 * WITHOUT WARRANTIES OR CONDITIONS OF ANY KIND, either express or implied.
 * See the License for the specific language governing permissions and
 * limitations under the License.
 */
package models;

import java.text.SimpleDateFormat;
import java.util.*;

import javax.persistence.*;
import javax.persistence.OrderBy;
import javax.persistence.criteria.Expression;

import com.avaje.ebean.*;
import controllers.UserApp;
import models.enumeration.*;
import models.resource.GlobalResource;
import models.resource.Resource;
import models.resource.ResourceConvertible;

import models.support.UserComparator;
import org.apache.commons.lang3.StringUtils;
import org.apache.shiro.crypto.hash.Sha256Hash;
import org.apache.shiro.util.ByteSource;
import play.data.format.Formats;
import play.data.validation.Constraints;
import play.data.validation.Constraints.*;
import play.db.ebean.Model;
import play.db.ebean.Transactional;
import scala.reflect.internal.Trees;
import play.i18n.Messages;
import utils.JodaDateUtil;
import utils.ReservedWordsValidator;

import static com.avaje.ebean.Expr.eq;

@Table(name = "n4user")
@Entity
public class User extends Model implements ResourceConvertible {
    private static final long serialVersionUID = 1L;

    public static final Model.Finder<Long, User> find = new Finder<>(Long.class, User.class);

    public static final Comparator<User> USER_NAME_COMPARATOR = new Comparator<User>() {
        @Override
        public int compare(User u1, User u2) {
            return u1.name.compareTo(u2.name);
        }
    };

    /**
     * Max number of user size to show per page at site admin user list page
     */
    public static final int USER_COUNT_PER_PAGE = 30;

    public static final Long SITE_MANAGER_ID = 1l;

    public static final String LOGIN_ID_PATTERN = "[a-zA-Z0-9-]+([_.][a-zA-Z0-9-]+)*";
    public static final String LOGIN_ID_PATTERN_ALLOW_FORWARD_SLASH = "[a-zA-Z0-9-/]+([_.][a-zA-Z0-9-/]+)*";

    public static final User anonymous = new NullUser();

    @Id
    public Long id;

    /**
     * name to show at web pages
     */
    public String name;

    @Pattern(value = "^" + LOGIN_ID_PATTERN + "$", message = "user.wrongloginId.alert")
    @Required
    @ValidateWith(ReservedWordsValidator.class)
    public String loginId;

    /**
     * only used for password reset
     */
    @Transient
    public String oldPassword;
    public String password;
    public String passwordSalt;
    @Constraints.Email(message = "user.wrongEmail.alert")
    public String email;

    @Transient
    private Boolean siteManager;

    @Transient
    private Map<Long, Boolean> projectManagerMemo = new HashMap<>();

    @Transient
    private Map<Long, Boolean> projectMembersMemo = new HashMap<>();

    /**
     * used for enabling remember me feature
     *
     * remember me = keep a use logged in
     */
    public boolean rememberMe;

    @Enumerated(EnumType.STRING)
    public UserState state;

    @Formats.DateTime(pattern = "yyyy-MM-dd")
    public Date lastStateModifiedDate;

    /**
     * account creation date
     */
    @Formats.DateTime(pattern = "yyyy-MM-dd")
    public Date createdDate;

    /**
     * user auth role of project
     *
     * It can be a project admin or member
     */
    @OneToMany(mappedBy = "user", cascade = CascadeType.ALL)
    public List<ProjectUser> projectUser;

    @OneToMany(mappedBy = "user", cascade = CascadeType.ALL)
    public List<OrganizationUser> groupUser;

    /**
     * project which is requested member join
     */
    @ManyToMany(cascade = CascadeType.ALL)
    @JoinTable(name = "user_enrolled_project", joinColumns = @JoinColumn(name = "user_id"), inverseJoinColumns = @JoinColumn(name = "project_id"))
    public List<Project> enrolledProjects;

    @ManyToMany(cascade = CascadeType.ALL)
    @JoinTable(name = "user_enrolled_organization", joinColumns = @JoinColumn(name = "user_id"), inverseJoinColumns = @JoinColumn(name = "organization_id"))
    public List<Organization> enrolledOrganizations;

    @ManyToMany(mappedBy = "receivers")
    @OrderBy("created DESC")
    public List<NotificationEvent> notificationEvents;

    /**
     * alternate user email addresses
     *
     * It is used to recognize as same user when a user uses multiple emails.
     *
     * cf. {@link #email} is regarded as a user's representative email
     *
     * {@link #email} can be set as one of {@link #emails}.
     * In that case, selected {@link #email} is removed from {@link #emails}
     */
    @OneToMany(mappedBy = "user", cascade = CascadeType.ALL)
    public List<Email> emails;

    @OneToOne(mappedBy = "user", cascade = CascadeType.ALL)
    public RecentlyVisitedProjects recentlyVisitedProjects;

    @OneToMany(mappedBy = "user")
    public List<Mention> mentions;

    /**
     * The user's preferred language code which can be recognized by {@link play.api.i18n.Lang#get},
     * such as "ko", "en-US" or "ja". This field is used as a language for notification mail.
     */
    public String lang;

    @OneToMany(mappedBy = "user", cascade = CascadeType.ALL)
    public List<OrganizationUser> organizationUsers;

    public User() {
    }

    public User(Long id) {
        this.id = id;
    }

    public String getPreferredLanguage() {
        if (lang != null) {
            return lang;
        } else {
            return Locale.getDefault().getLanguage();
        }
    }

    /**
     * User creation date which forms of "MMM dd, yyyy"
     *
     * It is made for view pages
     *
     * @return
     */
    public String getDateString() {
        SimpleDateFormat sdf = new SimpleDateFormat("MMM dd, yyyy", Locale.US);
        return sdf.format(this.createdDate);
    }

    public List<Project> myProjects(String orderString) {
        return Project.findProjectsByMemberWithFilter(id, orderString);
    }

    /**
     * Create a user and set creation date
     *
     * @param user
     * @return user's id (not login id)
     */
    public static Long create(User user) {
        user.createdDate = JodaDateUtil.now();
        user.save();
        return user.id;
    }

    /**
     * find a user by login id string
     *
     * If there is no user correspond to login id string,
     * then return {@link #anonymous} not null
     *
     * @param loginId
     * @return User or {@link #anonymous}
     */
    public static User findByLoginId(String loginId) {
        User user = find.where().ieq("loginId", loginId).findUnique();
        if (user == null) {
            return anonymous;
        }
        else {
            return user;
        }
    }

    /**
     *
     * Find a user by email account.
     * - find a user with a given email account or who has the email account  as one of sub email accounts.
     * - If no user matched up with the given email account, then return new {@link models.NullUser}
     * after setting the email account to the object.
     *
     * @param email
     * @return
     */
    public static User findByEmail(String email) {
        User user = find.where().eq("email", email).findUnique();
        if (user != null) {
            return user;
        }

        Email subEmail = Email.findByEmail(email, true);
        if (subEmail != null) {
            return subEmail.user;
        }

        User anonymous = new NullUser();
        anonymous.email = email;
        return anonymous;
    }

    public static User findByLoginKey(String loginIdOrEmail) {
        User user = find.where().ieq("loginId", loginIdOrEmail).findUnique();

        if (user == null) {
            user = find.where().eq("email", loginIdOrEmail).findUnique();
        }

        return (user == null) ? anonymous : user;
    }

    /**
     * check is existed user
     *
     * @param loginId
     * @return boolean
     */
    public static boolean isLoginIdExist(String loginId) {
        int findRowCount = find.where().ieq("loginId", loginId).findRowCount();
        return (findRowCount != 0);
    }

    /**
     * all user list mapped by id and name
     *
     */
    public static Map<String, String> options() {
        LinkedHashMap<String, String> options = new LinkedHashMap<>();
        for (User user : User.find.orderBy("name").findList()) {
            options.put(user.id.toString(), user.name);
        }
        return options;
    }

    /**
     *
     * All user list except anonymous and site admin
     *
     * @param pageNum
     * @param query If {@code query}is not null, search list contains {@code query}
     * @return user list forms of Page which is ordered by login id
     */
    public static Page<User> findUsers(int pageNum, String query, UserState state) {
        ExpressionList<User> el = User.find.where();
        el.ne("id",SITE_MANAGER_ID);
        el.ne("loginId",anonymous.loginId);
        el.eq("state", state);

        if(StringUtils.isNotBlank(query)) {
            el = el.disjunction();
            el = el.icontains("loginId", query).icontains("name", query).icontains("email", query);
            el.endJunction();
        }

        return el.findPagingList(USER_COUNT_PER_PAGE).getPage(pageNum);
    }

    /**
     * project user list except site admin
     *
     * @param projectId
     * @return project admin and member list
     */
    public static List<User> findUsersByProject(Long projectId) {
        return find.where().eq("projectUser.project.id", projectId)
                .ne("projectUser.role.id", RoleType.SITEMANAGER.roleType()).orderBy().asc("name")
                .findList();
    }

    public static List<User> findUsersByProjectAndOrganization(Project project) {
        Set<User> users = new HashSet<>();

        // member of this project.
        List<ProjectUser> pus = project.members();
        for(ProjectUser pu : pus) {
            users.add(pu.user);
        }

        // member of the group
        if(project.hasGroup()) {
            List<OrganizationUser> ous = (project.isPublic() || project.isProtected()) ? project.organization.users : project.organization.getAdmins();
            for(OrganizationUser ou : ous) {
                users.add(ou.user);
            }
        }

        // sorting
        List<User> result = new ArrayList<>(users);
        Collections.sort(result, USER_NAME_COMPARATOR);

        if (UserApp.currentUser().isSiteManager()) {
            result.add(UserApp.currentUser());
        }

        return result;
    }

    @Transient
    public Long avatarId() {
        List<Attachment> attachments = Attachment.findByContainer(avatarAsResource());
        if (attachments.size() > 0) {
            return attachments.get(attachments.size() - 1).id;
        }
        else {
            return null;
        }
    }

    /**
     * Check if email exists or not
     *
     * Also check the email exist in {@link Email} as a certificated side email
     *
     * @param emailAddress
     * @return boolean
     */
    public static boolean isEmailExist(String emailAddress) {
        User user = find.where().ieq("email", emailAddress).findUnique();
        return user != null || Email.exists(emailAddress, true);
    }

    /**
     * check whether this is a anonymous
     */
    public boolean isAnonymous() {
        return id == null || id.equals(anonymous.id);
    }

    /**
     * reset user password with a new password
     *
     * When new password save, it will be encryped with {@link User.passwordSalt}
     *
     * @param loginId
     * @param newPassword
     */
    public static void resetPassword(String loginId, String newPassword) {
        User user = findByLoginId(loginId);
        user.password = new Sha256Hash(newPassword, ByteSource.Util.bytes(user.passwordSalt), 1024)
                .toBase64();
        user.save();
    }

    @Override
    public Resource asResource() {
        return new GlobalResource() {
            @Override
            public String getId() {
                return id.toString();
            }

            @Override
            public ResourceType getType() {
                return ResourceType.USER;
            }
        };
    }

    public Resource avatarAsResource() {
        return new GlobalResource() {
            @Override
            public String getId() {
                return id.toString();
            }

            @Override
            public ResourceType getType() {
                return ResourceType.USER_AVATAR;
            }
        };
    }

    public boolean isSiteManager() {
        if (siteManager == null) {
            siteManager = SiteAdmin.exists(this);
        }

        return siteManager;
    }

    public boolean isManagerOf(Project project) {
        if (!projectManagerMemo.containsKey(project.id)) {
            projectManagerMemo.put(project.id, ProjectUser.isManager(id, project.id));
        }

        return projectManagerMemo.get(project.id);
    }

    public boolean isMemberOf(Project project) {
        if (!projectMembersMemo.containsKey(project.id)) {
            projectMembersMemo.put(project.id, ProjectUser.isMember(id, project.id));
        }

        return projectMembersMemo.get(project.id);
    }

    public List<Project> getEnrolledProjects() {
        if (this.enrolledProjects == null) {
            this.enrolledProjects = new ArrayList<>();
        }
        return this.enrolledProjects;
    }

    public List<Organization> getEnrolledOrganizations() {
        if (this.enrolledOrganizations == null) {
            this.enrolledOrganizations = new ArrayList<>();
        }
        return this.enrolledOrganizations;
    }

    @Transactional
    public void addWatching(Project project) {
        Watch.watch(this, project.asResource());
    }

    @Transactional
    public void removeWatching(Project project) {
        Watch.unwatch(this, project.asResource());
    }

    public static boolean isWatching(Project project) {
        return Watch.isWatching(project.asResource());
    }

    public List<Project> getWatchingProjects() {
        return getWatchingProjects(null);
    }

    public List<Project> getWatchingProjects(String orderString) {
        List<String> projectIds = Watch.findWatchedResourceIds(this, ResourceType.PROJECT);
        List<Project> projects = new ArrayList<>();
        for (String id : projectIds) {
            projects.add(Project.find.byId(Long.valueOf(id)));
        }
        if (StringUtils.isBlank(orderString)) {
            return projects;
        }
        return Ebean.filter(Project.class).sort(orderString).filter(projects);
    }

    /**
     * request join as a member at {@code project}
     *
     * @param project
     */
    public void enroll(Project project) {
        getEnrolledProjects().add(project);
        this.update();
    }

    public void enroll(Organization organization) {
        getEnrolledOrganizations().add(organization);
        this.update();
    }

    /**
     * cancel enrol request at {@code project}
     *
     * @param project
     */
    public void cancelEnroll(Project project) {
        getEnrolledProjects().remove(project);
        this.update();
    }

    public void cancelEnroll(Organization organization) {
        getEnrolledOrganizations().remove(organization);
        this.update();
    }

    /**
     * check current logged in user already sent a enrol request to {@code project}
     *
     * @param project
     * @return
     */
    public static boolean enrolled(Project project) {
        User user = UserApp.currentUser();
        if (user.isAnonymous()) {
            return false;
        }
        return user.getEnrolledProjects().contains(project);
    }

    public static boolean enrolled(Organization organization) {
        User user = UserApp.currentUser();
        if (user.isAnonymous()) {
            return false;
        }
        return user.getEnrolledOrganizations().contains(organization);
    }

    @Override
    public void delete() {
        for (Assignee assignee : Assignee.finder.where().eq("user.id", id).findList()) {
            assignee.delete();
        }
        super.delete();
    }

    public void changeState(UserState state) {
        this.state = state;
        lastStateModifiedDate = new Date();

        if (this.state == UserState.DELETED) {
            name = "DELETED";
            oldPassword = "";
            password = "";
            passwordSalt = "";
            email = "deleted-" + loginId + "@noreply.yobi.io";
            rememberMe = false;
            projectUser.clear();
            enrolledProjects.clear();
            notificationEvents.clear();
            for (Assignee assignee : Assignee.finder.where().eq("user.id", id).findList()) {
                for (Issue issue : assignee.issues) {
                    issue.assignee = null;
                    issue.update();
                }
                assignee.delete();
            }
        }

        update();
    }

    public String avatarUrl() {
        Long avatarId = avatarId();
        if (avatarId == null) {
            return UserApp.DEFAULT_AVATAR_URL;
        }
        else {
            return controllers.routes.AttachmentApp.getFile(avatarId).url();
        }
    }

    /**
     * Find issue authors and {@code currentUser}
     *
     * Issue authors are found in a project whose id is {@code projectId}.
     *
     * @param currentUser
     * @param projectId
     * @return
     */
    public static List<User> findIssueAuthorsByProjectIdAndMe(User currentUser, long projectId) {
        String sql = "select distinct user.id, user.name, user.login_id from issue issue, n4user user where issue.author_id = user.id";
        List<User> users = createUserSearchQueryWithRawSql(sql).where()
                .eq("issue.project_id", projectId)
                .orderBy("user.name ASC")
                .findList();

        if (!users.contains(currentUser)) {
            users.add(currentUser);
            Collections.sort(users, new UserComparator());
        }

        return users;
    }

    /**
     * Find assigned users at a project whose id is {@code projectId}
     *
     * @param projectId
     * @return
     */
    public static List<User> findIssueAssigneeByProjectIdAndMe(User currentUser, long projectId) {
        String sql = "SELECT id, name FROM n4user WHERE id IN (SELECT DISTINCT user_id FROM assignee WHERE id IN (SELECT DISTINCT assignee_id FROM issue WHERE project_id = " + projectId + "))";
        List<User> users = User.find.setRawSql(RawSqlBuilder.parse(sql).create())
                .orderBy("name ASC")
                .findList();

        if (!users.contains(currentUser)) {
            users.add(currentUser);
            Collections.sort(users, new UserComparator());
        }

        return users;
    }

    /**
     * All user list sent pull-requests at project whose id is {@code projectId}
     *
     * @param projectId
     * @return
     */
    public static List<User> findPullRequestContributorsByProjectId(long projectId) {
        String sql = "SELECT user.id, user.name, user.login_id FROM pull_request pullrequest, n4user user WHERE pullrequest.contributor_id = user.id GROUP BY pullrequest.contributor_id";
        return createUserSearchQueryWithRawSql(sql).where()
                .eq("pullrequest.to_project_id", projectId)
                .orderBy("user.name ASC")
                .findList();
    }

    private static com.avaje.ebean.Query<User> createUserSearchQueryWithRawSql(String sql) {
        RawSql rawSql = RawSqlBuilder.parse(sql).columnMapping("user.login_id", "loginId").create();
        return User.find.setRawSql(rawSql);
    }

    /**
     * find users at a project whose id is {@code projectId} and role is {@code roleType}
     *
     * @param projectId
     * @param roleType
     * @return
     */
    public static List<User> findUsersByProject(Long projectId, RoleType roleType) {
        return find.where().eq("projectUser.project.id", projectId)
                .eq("projectUser.role.id", roleType.roleType()).orderBy().asc("name").findList();
    }

    public static List<User> findUsersByOrganization(Long organizationId, RoleType roleType) {
        return find.where().eq("organizationUsers.organization.id", organizationId)
                .eq("organizationUsers.role.id", roleType.roleType()).orderBy().asc("name").findList();
    }

    /**
     * add to user's alternate email list
     *
     * @param email
     */
    public void addEmail(Email email) {
        email.save();
        emails.add(email);
    }

    /**
     * check {@code newEmail} exists in user's alternate email list
     *
     * @param newEmail
     * @return boolean
     */
    public boolean has(String newEmail) {
        for (Email email : emails) {
            if (email.email.equals(newEmail)) {
                return true;
            }
        }
        return false;
    }

    /**
     * remove {@code email} from user's altenate emails
     * @param email
     */
    public void removeEmail(Email email) {
        emails.remove(email);
        email.delete();
    }

    public void visits(Project project) {
        this.recentlyVisitedProjects = RecentlyVisitedProjects.addNewVisitation(this, project);
        this.update();
    }

    public List<ProjectVisitation> getVisitedProjects(int size) {
        if(size < 1 || this.recentlyVisitedProjects == null) {
            return new ArrayList<>();
        }

        return this.recentlyVisitedProjects.findRecentlyVisitedProjects(size);
    }

    public List<Organization> getOrganizations(int size) {
        if(size < 1) {
            throw new IllegalArgumentException("the size should be bigger then 0");
        }
        List<Organization> orgs = new ArrayList<>();
        for(OrganizationUser ou : OrganizationUser.findByUser(this, size)) {
            orgs.add(ou.organization);
        }
        return orgs;
    }

    public void createOrganization(Organization organization) {
        OrganizationUser ou = new OrganizationUser();
        ou.user = this;
        ou.organization = organization;
        ou.role = Role.findByRoleType(RoleType.ORG_ADMIN);
        ou.save();

        this.add(ou);
        organization.add(ou);
        this.update();
    }

    private void add(OrganizationUser ou) {
        this.organizationUsers.add(ou);
    }

<<<<<<< HEAD
    public String toString() {
        if (isAnonymous()) {
            return Messages.get("user.role.anonymous");
        } else {
            return name + "(" + loginId + ")";
        }
=======
    @Override
    public boolean equals(Object o) {
        if(!(o instanceof User)) {
            return false;
        }
        if(o == this) {
            return true;
        }
        User user = (User) o;
        return this.id.equals(user.id) && this.loginId.equals(user.loginId);
    }

    @Override
    public int hashCode() {
      int result = super.hashCode();
      result = result * 37 + (this.id != null ? this.id.hashCode() : 0);
      result = result * 37 + (this.loginId != null ? this.loginId.hashCode() : 0);
      return result;
>>>>>>> 4b567766
    }
}<|MERGE_RESOLUTION|>--- conflicted
+++ resolved
@@ -758,14 +758,14 @@
         this.organizationUsers.add(ou);
     }
 
-<<<<<<< HEAD
     public String toString() {
         if (isAnonymous()) {
             return Messages.get("user.role.anonymous");
         } else {
             return name + "(" + loginId + ")";
         }
-=======
+    }
+
     @Override
     public boolean equals(Object o) {
         if(!(o instanceof User)) {
@@ -784,6 +784,5 @@
       result = result * 37 + (this.id != null ? this.id.hashCode() : 0);
       result = result * 37 + (this.loginId != null ? this.loginId.hashCode() : 0);
       return result;
->>>>>>> 4b567766
     }
 }